# coding: utf-8
from _meta import MasterBlock
import numpy as np
import matplotlib.pyplot as plt

np.set_printoptions(threshold='nan', linewidth=500)
# import pandas as pd
import os
from collections import OrderedDict


class Grapher(MasterBlock):
    """Plot the input data"""

    def __init__(self, mode, *args):
        """
        The grapher receive data from the Compacter (via a Link) and plots it.

        Parameters
        ----------
        mode : {"dynamic","static"}
            * "dynamic" : create a dynamic graphe that updates in real time.

            * "static" : create a graphe that add new values at every refresh. If there \
            is too many data (> 20000), delete one out of 2 to avoid memory overflow.

        args : tuple
            tuples of the columns labels of input data for plotting. You can add as\
            much as you want, depending on your computer performances.

        Examples
        --------
            graph=Grapher("dynamic",('t(s)','F(N)'),('t(s)','def(%)'))
                plot a dynamic graph with two lines plot(F=f(t) and def=f(t)).
            graph=Grapher("static",('def(%)','F(N)'))
                plot a static graph.
        """
        super(Grapher, self).__init__()
        print "grapher!"
        self.mode = mode
        self.args = args
        self.nbr_graphs = len(args)

    def main(self):
        try:
            print "main grapher", os.getpid()
            if self.mode == "dynamic":
                # print "1"
                save_number = 0
                fig = plt.figure(figsize=(8, 8))
                ax = fig.add_subplot(111)
                for i in range(self.nbr_graphs):  # init lines
                    if i == 0:
                        li = ax.plot(np.arange(1), np.zeros(1))
                    else:
                        li.extend(ax.plot(np.arange(1), np.zeros(1)))
                plt.grid()
                # print "2"
                fig.canvas.draw()  # draw and show it
                plt.show(block=False)
                while True:
                    # print "3"
                    Data = self.inputs[0].recv()  # recv data
<<<<<<< HEAD
=======
                    print "Data: ", Data
>>>>>>> 5aee4f01
                    if type(Data) is not OrderedDict:
                        Data = OrderedDict(zip(Data.columns, Data.values[0]))
                    # legend_=Data.columns[1:]
                    legend_ = [self.args[i][1] for i in range(self.nbr_graphs)]
                    if save_number > 0:  # lose the first round of data
                        if save_number == 1:  # init
                            var = Data
                            # box = ax.get_position()
                            # ax.set_position([box.x0, box.y0 + box.height * 0.1,
                            # box.width, box.height * 0.9])
                            # plt.legend(legend_,bbox_to_anchor=(0, -0.14, 1., .102),
                            # loc=3, ncol=len(legend_), mode="expand", borderaxespad=-2.)
                            plt.legend(legend_, bbox_to_anchor=(-0.03, 1.02, 1.06, .102),
                                       loc=3, ncol=len(legend_), mode="expand",
                                       borderaxespad=1)
                        elif save_number <= 10:  # stack values
                            # var=pd.concat([var,Data])
                            # var=OrderedDict(zip(var.keys(),zip(var.values(),Data.values())))
                            try:
                                var = OrderedDict(zip(var.keys(), [var.values()[t] + Data.values()[t] for t in
                                                                   range(len(var.keys()))]))
                            except TypeError:
                                var = OrderedDict(zip(var.keys(), [(var.values()[t],) + (Data.values()[t],) for t in
                                                                   range(len(var.keys()))]))
                                # print var
                        else:  # delete old value and add new ones
                            # try:
                            # pass
                            # var=pd.concat([var[np.shape(Data)[0]:],Data])
                            # except AttributeError:
                            # var=OrderedDict(zip(var.keys(),zip(tuple(np.asarray(var.values())[np.shape(Data.values())[1]:]),Data.values())))
                            var = OrderedDict(zip(var.keys(),
                                                  [var.values()[t][np.shape(Data.values())[1]:] + Data.values()[t] for t
                                                   in range(len(var.keys()))]))
                        for i in range(self.nbr_graphs):  # update lines
                            li[i].set_xdata(var[self.args[i][0]])
                            li[i].set_ydata(var[self.args[i][1]])
                    ax.relim()
                    # print "4"
                    ax.autoscale_view(True, True, True)
                    fig.canvas.draw()
                    plt.pause(0.001)
                    if save_number <= 10:
                        save_number += 1

            if self.mode == "static":
                plt.ion()
                fig = plt.figure(figsize=(8, 8))
                ax = fig.add_subplot(111)
                first_round = True
                k = [0] * self.nbr_graphs  # internal value for downsampling
                while True:
                    Data = self.inputs[0].recv()  # recv data
                    if type(Data) is not OrderedDict:
                        Data = OrderedDict(zip(Data.columns, Data.values[0]))
                    # legend_=Data.columns[1:]
                    legend_ = [self.args[i][1] for i in range(self.nbr_graphs)]
                    if first_round:  # init at first round
                        for i in range(self.nbr_graphs):
                            if i == 0:
                                # print Data,Data[self.args[i][0]]
                                li = ax.plot(
                                    Data[self.args[i][0]], Data[self.args[i][1]],
                                    label='line ' + str(i))
                            else:
                                li.extend(ax.plot(
                                    Data[self.args[i][0]], Data[self.args[i][1]],
                                    label='line ' + str(i)))
                                # box = ax.get_position()
                                # ax.set_position([box.x0, box.y0 + box.height * 0.1,
                                # box.width, box.height * 0.9])
                                # plt.legend(legend_,bbox_to_anchor=(0, -0.14, 1., .102),
                                # loc=3, ncol=len(legend_), mode="expand", borderaxespad=0.)
                        plt.legend(legend_, bbox_to_anchor=(-0.03, 1.02, 1.06, .102),
                                   loc=3, ncol=len(legend_), mode="expand",
                                   borderaxespad=1.)
                        plt.grid()
                        fig.canvas.draw()
                        first_round = False
                    else:  # not first round anymore
                        for i in range(self.nbr_graphs):
                            data_x = li[i].get_xdata()
                            data_y = li[i].get_ydata()
                            if len(data_x) >= 20000:
                                # if more than 20000 values, cut half
                                k[i] += 1
                                li[i].set_xdata(np.hstack((data_x[::2],
                                                           Data[self.args[i][0]][::2 ** k[i]])))
                                li[i].set_ydata(np.hstack((data_y[::2],
                                                           Data[self.args[i][1]][::2 ** k[i]])))
                            else:
                                li[i].set_xdata(np.hstack((data_x,
                                                           Data[self.args[i][0]][::2 ** k[i]])))
                                li[i].set_ydata(np.hstack((data_y,
                                                           Data[self.args[i][1]][::2 ** k[i]])))
                    ax.relim()
                    ax.autoscale_view(True, True, True)
                    fig.canvas.draw()

        except (Exception, KeyboardInterrupt) as e:
            print "Exception in grapher %s: %s" % (os.getpid(), e)
            plt.close('all')
        # raise
        finally:
            plt.close('all')<|MERGE_RESOLUTION|>--- conflicted
+++ resolved
@@ -61,10 +61,7 @@
                 while True:
                     # print "3"
                     Data = self.inputs[0].recv()  # recv data
-<<<<<<< HEAD
-=======
-                    print "Data: ", Data
->>>>>>> 5aee4f01
+
                     if type(Data) is not OrderedDict:
                         Data = OrderedDict(zip(Data.columns, Data.values[0]))
                     # legend_=Data.columns[1:]

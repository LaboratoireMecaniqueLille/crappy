--- conflicted
+++ resolved
@@ -249,82 +249,15 @@
               default=param.default)
 
         else:
-<<<<<<< HEAD
-          self.add_choice_setting(name='format', choices=tuple(self._formats),
-                                  setter=self._set_format)
-
-      # Trying to run v4l2-ctl to get the available settings
-      command = ['v4l2-ctl', '-L'] if device is None \
-          else ['v4l2-ctl', '-d', device, '-L']
-      self.log(logging.INFO, f"Getting the available image settings with "
-                             f"command {command}")
-      try:
-        check = run(command, capture_output=True, text=True)
-      except FileNotFoundError:
-        check = None
-      check = check.stdout if check is not None else ''
-
-      # Regex to extract the different parameters and their information
-      param_pattern = (r'(\w+)\s+0x\w+\s+\((\w+)\)\s+:\s*'
-                       r'(min=(-?\d+)\s+)?'
-                       r'(max=(-?\d+)\s+)?'
-                       r'(step=(\d+)\s+)?'
-                       r'(default=(-?\d+)\s+)?'
-                       r'value=(-?\d+)\s*'
-                       r'(flags=([^\\n]+))?')
-
-      # Extract the different parameters and their information
-      matches = finditer(param_pattern, check)
-      for match in matches:
-        self.parameters.append(Parameter.parse_info(match))
-
-      # Regex to extract the different options in a menu
-      menu_options = finditer(
-        r'(\w+ \w+ \(menu\))([\s\S]+?)(?=\n\s*\w+ \w+ \(.+?\)|$)', check)
-
-      # Extract the different options
-      for menu_option in menu_options:
-        for param in self.parameters:
-          param.add_options(menu_option)
-
-      # Create the different settings
-      for param in self.parameters:
-        if param.type == 'int':
-          self.add_scale_setting(name=param.name,
-                                 lowest=int(param.min),
-                                 highest=int(param.max),
-                                 getter=self._add_scale_getter(param.name),
-                                 setter=self._add_setter(param.name),
-                                 default=param.default,
-                                 step=int(param.step))
-        elif param.type == 'bool':
-          self.add_bool_setting(name=param.name,
-                                getter=self._add_bool_getter(param.name),
-                                setter=self._add_setter(param.name),
-                                default=bool(int(param.default)))
-        elif param.type == 'menu':
-          if param.options:
-            self.add_choice_setting(name=param.name,
-                                    choices=param.options,
-                                    getter=self._add_menu_getter(param.name),
-                                    setter=self._add_setter(param.name),
-                                    default=param.default)
-        else:
-=======
->>>>>>> 565fe7db
           self.log(logging.ERROR, f'The type {param.type} is not yet'
                                   f' implemented. Only int, bool and menu '
-                                  f'type are implemented. ')
+                                  f'type are implemented.')
           raise NotImplementedError
 
-<<<<<<< HEAD
-      self.add_choice_setting(name="channels", choices=('1', '3'), default='1')
-=======
       # No need to add the channels setting if there's only one channel
       if self._nb_channels > 1:
         self.add_choice_setting(name="channels", choices=('1', '3'),
                                 default='1')
->>>>>>> 565fe7db
 
       # Adding the software ROI selection settings
       if self._formats:

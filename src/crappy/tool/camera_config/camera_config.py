--- conflicted
+++ resolved
@@ -153,34 +153,11 @@
     self._n_loops = 0
     self._last_upd_t = time()
 
-<<<<<<< HEAD
-    # Perform processing in separate method to allow for easier unit testing
-    while self._run:
-      self.loop()
-
-  def loop(self) -> None:
-    """Acquires an image if it is time to, and updates the displayed
-    information if needed."""
-
-    # Remaining below the max allowed frequency
-    if self._max_freq is None or (self._n_loops <
-                                  self._max_freq * (time() -
-                                                    self._last_upd_t)):
-      # Update the image, the histogram and the information
-      self._update_img()
-
-    # Update the FPS counter
-    if time() - self._last_upd_t > 0.5:
-      self._fps_var.set(self._n_loops / (time() - self._last_upd_t))
-      self._n_loops = 0
-      self._last_upd_t = time()
-=======
     # Starting the endless loops of automatic updates
     if not self._testing:
       self._upd_sched()
       self._img_acq_sched()
       self._upd_var_sched()
->>>>>>> cb76f7c3
 
   def log(self, level: int, msg: str) -> None:
     """Record log messages for the CameraConfig window.

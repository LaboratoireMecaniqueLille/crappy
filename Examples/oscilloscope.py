--- conflicted
+++ resolved
@@ -6,73 +6,46 @@
 # t0=time.time()
 try:
     # Creating objects
-<<<<<<< HEAD
     # instronSensor=crappy2.sensor.ComediSensor(device='/dev/comedi0',channels=[0,1],gain=[10,10])
-    sensor = crappy2.sensor.ComediSensor(device='/dev/comedi1', channels=[0, 1, 2, 3],
-                                         gain=[0.02, 100000, 0.01 * 2., 500])  # dist is multiplied by 2 to be correct
-    # sensor=crappy2.sensor.LabJackSensor(channels=[0],gain=[1],chan_range=10,mode="streamer",scanRate=10,scansPerRead=5) # dist is multiplied by 2 to be correct
-    # instronSensor=crappy2.sensor.ComediSensor(device='/dev/comedi0',channels=[0,1],gain=[10,10000]) # 10 times the gain on the machine if you go through an usb dux sigma
+    # sensor = crappy2.sensor.ComediSensor(device='/dev/comedi1', channels=[0, 1, 2, 3],
+    #                                     gain=[0.02, 100000, 0.01 * 2., 500])  # dist is multiplied by 2 to be correct
+    # sensor = crappy2.sensor.LabJackSensor(channels=[0], gain=[1], chan_range=10, mode="streamer", scanRate=10,
+    #                                       scansPerRead=5)
+    sensor = crappy2.sensor.LabJackSensor(channels=[0], gain=1, resolution=12, chan_range=0.01, mode="single")  #
+    # dist is multiplied by 2 to be correct
+    # 10 times the gain on the machine if you go through an usb dux sigma
+    # instronSensor = crappy2.sensor.ComediSensor(device='/dev/comedi0',channels=[0,1],gain=[10,10000])
     # cmd_traction=crappy2.actuator.LabJackActuator(channel="TDAC2", gain=1, offset=0)
     # cmd_traction2=crappy2.actuator.LabJackActuator(channel="TDAC3", gain=1, offset=0)
-    # cmd_torsion=crappy2.actuator.ComediActuator(device='/dev/comedi1', subdevice=1, channel=2, range_num=0, gain=1, offset=0)
-=======
-    # instronSensor=crappy.sensor.ComediSensor(device='/dev/comedi0',channels=[0,1],gain=[10,10])
-    # sensor = crappy.sensor.ComediSensor(device='/dev/comedi1', channels=[0, 1, 2, 3],
-    #                                     gain=[0.02, 100000, 0.01 * 2., 500])  # dist is multiplied by 2 to be correct
-    # sensor = crappy.sensor.LabJackSensor(channels=[0],gain=[1],chan_range=10,mode="streamer",scanRate=10,scansPerRead=5)
-    sensor = crappy.sensor.LabJackSensor(channels=[0], gain=1, resolution=12, chan_range=0.01, mode="single")  #
-    # dist is multiplied by 2 to be correct
-    # instronSensor=crappy.sensor.ComediSensor(device='/dev/comedi0',channels=[0,1],gain=[10,10000]) # 10 times the gain on the machine if you go through an usb dux sigma
-    # cmd_traction=crappy.actuator.LabJackActuator(channel="TDAC2", gain=1, offset=0)
-    # cmd_traction2=crappy.actuator.LabJackActuator(channel="TDAC3", gain=1, offset=0)
-    # cmd_torsion=crappy.actuator.ComediActuator(device='/dev/comedi1', subdevice=1, channel=2, range_num=0, gain=1, offset=0)
->>>>>>> b2ff0e73
+    # cmd_torsion = crappy2.actuator.ComediActuator(device='/dev/comedi1', subdevice=1, channel=2, range_num=0, gain=1,
+    #                                               offset=0)
 
     # Initialising the outputs
 
     # cmd_torsion.set_cmd(0)
     # cmd_traction.set_cmd(0)
 
-    ########################################### Creating blocks
+    # Creating blocks
     # send_freq=400, actuator=cmd_traction, waveform=['sinus','sinus','sinus'], freq=[0.5,2,1], time_cycles=[10,10,10], amplitude=[1,2,4], offset=[0,0,0], phase=[0,0,0], repeat=True
     # send_freq=400, actuator=cmd_torsion, waveform=['sinus','triangle','sinus'], freq=[0.5,2,1], time_cycles=[10,10,10], amplitude=[0,0,0], offset=[0,0,0], phase=[np.pi,np.pi,np.pi], repeat=True
-<<<<<<< HEAD
     # stream=crappy2.blocks.MeasureByStep(instronSensor,labels=['t(s)','signal','signal2'],freq=200)
-    stream = crappy2.blocks.MeasureByStep(sensor, labels=['t(s)', 'def(%)', 'F(N)', 'dist', 'C(Nm)'], freq=100)
+    # stream = crappy2.blocks.MeasureByStep(sensor, labels=['t(s)', 'def(%)', 'F(N)', 'dist', 'C(Nm)'], freq=100)
+    stream = crappy2.blocks.MeasureByStep(sensor, labels=['t(s)', 'T'], freq=100)
     # stream=crappy2.blocks.Streamer(sensor,labels=['t(s)','signal','signal2'])
     # stream=crappy2.blocks.MeasureComediByStep(instronSensor, labels=['t(s)','V'], freq=1000.)
     # traction=crappy2.blocks.SignalGenerator(path=[{"waveform":"sinus","time":100,"phase":0,"amplitude":1,"offset":0,"freq":2}],
-=======
-    # stream=crappy.blocks.MeasureByStep(instronSensor,labels=['t(s)','signal','signal2'],freq=200)
-    # stream = crappy.blocks.MeasureByStep(sensor, labels=['t(s)', 'def(%)', 'F(N)', 'dist', 'C(Nm)'], freq=100)
-    stream = crappy.blocks.MeasureByStep(sensor, labels=['t(s)', 'T'], freq=100)
-    # stream=crappy.blocks.Streamer(sensor,labels=['t(s)','signal','signal2'])
-    # stream=crappy.blocks.MeasureComediByStep(instronSensor, labels=['t(s)','V'], freq=1000.)
-    # traction=crappy.blocks.SignalGenerator(path=[{"waveform":"sinus","time":100,"phase":0,"amplitude":1,"offset":0,"freq":2}],
->>>>>>> b2ff0e73
     # send_freq=400,repeat=True)
     # torsion=crappy2.blocks.SignalGenerator(path=[{"waveform":"triangle","time":50,"phase":0,"amplitude":5,"offset":-0.5,"freq":1}]
     # ,send_freq=400,repeat=False,labels=['t(s)','signal'])
 
-<<<<<<< HEAD
     # send_output=crappy2.blocks.CommandComedi([cmd_traction,cmd_traction2])
-    compacter = crappy2.blocks.Compacter(30)
+    compacter = crappy2.blocks.Compacter(2)
     # compacter2=crappy2.blocks.Compacter(400)
     # save=crappy2.blocks.Saver("/home/ilyesse/Bureau/delete_me3.txt")
-    graph = crappy2.blocks.Grapher("dynamic", ('t(s)', 'def(%)'), ('t(s)', 'dist'))
+    graph = crappy2.blocks.Grapher("static", ('t(s)', 'T'))
     # graph_stat=crappy2.blocks.Grapher("dynamic",(0,2))
     # graph2=crappy2.blocks.Grapher("dynamic",('t(s)','ang(deg)'),('t(s)','dep(mm)'))
     # graph3=crappy2.blocks.Grapher("dynamic",(0,4))
-=======
-    # send_output=crappy.blocks.CommandComedi([cmd_traction,cmd_traction2])
-    compacter = crappy.blocks.Compacter(2)
-    # compacter2=crappy.blocks.Compacter(400)
-    # save=crappy.blocks.Saver("/home/ilyesse/Bureau/delete_me3.txt")
-    graph = crappy.blocks.Grapher("static", ('t(s)', 'T'))
-    # graph_stat=crappy.blocks.Grapher("dynamic",(0,2))
-    # graph2=crappy.blocks.Grapher("dynamic",('t(s)','ang(deg)'),('t(s)','dep(mm)'))
-    # graph3=crappy.blocks.Grapher("dynamic",(0,4))
->>>>>>> b2ff0e73
 
     # Creating links
     # crappy2.links.Filter(labels=['dist(deg)'],mode="median",size=50)
@@ -115,12 +88,12 @@
     for instance in crappy2.blocks.MasterBlock.instances:
         instance.start()
 
-    # Waiting for execution
+        # Waiting for execution
 
-    # Stopping objects
+        # Stopping objects
 
-    # for instance in crappy2.blocks.MasterBlock.instances:
-    # instance.stop()
+        # for instance in crappy2.blocks.MasterBlock.instances:
+        # instance.stop()
 
 except KeyboardInterrupt:
     for instance in crappy2.blocks.MasterBlock.instances:

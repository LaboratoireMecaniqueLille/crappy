<<<<<<< HEAD
import time
import numpy as np
=======
﻿import time
>>>>>>> cd16809e
#import matplotlib
#matplotlib.use('Agg')
import crappy 
crappy.blocks._meta.MasterBlock.instances=[] # Init masterblock instances

class condition_def(crappy.links.MetaCondition):
	def __init__(self,test=False):
		self.FIFO=[]
		self.len_FIFO=10.
		self.start=False
		self.first=True
		
	def evaluate(self,value):
		recv=self.external_trigger.recv(blocking=False) 
		if recv is not None:
			self.start=True
		if self.start and self.first:
			if len(self.FIFO)<self.len_FIFO:
				FIFO.append([value['Lx'][0],value['Ly'][0]])
			else:
				self.val0=np.mean(FIFO,axis=0) ###### check if axis is good
				self.first=False
		elif not self.first:
			value['Exx(%)'][0]=100*(value['Lx'][0]/self.val0[0]-1) # is that correct??
			value['Eyy(%)'][0]=100*(value['Ly'][0]/self.val0[1]-1)
			return value
		else:
			return value
		


class condition_offset(crappy.links.MetaCondition):
	def __init__(self):
		self.offset=0.1
		self.first=True
		# self.V0=   ################################################################################################################################### Add here the v0 value if you restart the script
	def evaluate(self,value):
		if value['F(N)'][0]>self.offset and self.first:
			self.first=False
			return value
		else:
			return None







t0=time.time()

try:
########################################### Creating objects
	
	instronSensor=crappy.sensor.ComediSensor(channels=[0],gain=[-48.8],offset=[0])
	t,F0=instronSensor.getData(0)
	print "offset=", F0
	instronSensor=crappy.sensor.ComediSensor(channels=[0],gain=[-48.8],offset=[-F0])
	biotensTech=crappy.technical.Biotens(port='/dev/ttyUSB0', size=30)

########################################### Creating blocks
	
	compacter_effort=crappy.blocks.Compacter(150)
	save_effort=crappy.blocks.Saver("/home/annie/Bureau/essais_paroi_video/silicone_effort_1.txt")
	graph_effort=crappy.blocks.Grapher("dynamic",('t(s)','F(N)'))
	
	compacter_extenso=crappy.blocks.Compacter(90)
	save_extenso=crappy.blocks.Saver("/home/annie/Bureau/essais_paroi_video/silicone_extenso_1.txt")
	graph_extenso=crappy.blocks.Grapher("dynamic",('t(s)','Exx(%)'),('t(s)','Eyy(%)'))
	
	effort=crappy.blocks.MeasureComediByStep(instronSensor,labels=['t(s)','F(N)'],freq=150)
	extenso=crappy.blocks.VideoExtenso(camera="Ximea",white_spot=False,labels=['t(s)','Lx','Ly','Exx ()', 'Eyy()'],display=True)
	
	#signalGenerator=crappy.blocks.SignalGenerator(path=[{"waveform":"hold","time":0},
							#{"waveform":"limit","gain":1,"cycles":0.5,"phase":0,"lower_limit":[0.05,'F(N)'],"upper_limit":[90,'Eyy(%)']}],
							#send_freq=400,repeat=False,labels=['t(s)','signal'])
	#example of path:[{"waveform":"limit","gain":1,"cycles":0.5,"phase":0,"lower_limit":[0.05,'F(N)'],"upper_limit":[i,'Eyy(%)']} for i in range(10,90,10)]

	signalGenerator=crappy.blocks.SignalGenerator(path=[{"waveform":"limit","gain":1,"cycles":3,"phase":0,"lower_limit":[0.02,'F(N)'],"upper_limit":[5,'Eyy(%)']},
							{"waveform":"limit","gain":1,"cycles":0.5,"phase":0,"lower_limit":[0.0,'F(N)'],"upper_limit":[10,'Eyy(%)']},
							{"waveform":"hold","time":180},
							{"waveform":"limit","gain":1,"cycles":0.5,"phase":0,"lower_limit":[0.0,'F(N)'],"upper_limit":[20,'Eyy(%)']},
							{"waveform":"hold","time":180},
							{"waveform":"limit","gain":1,"cycles":0.5,"phase":0,"lower_limit":[0.0,'F(N)'],"upper_limit":[30,'Eyy(%)']},
							{"waveform":"hold","time":180},
							{"waveform":"limit","gain":1,"cycles":0.5,"phase":0,"lower_limit":[0.0,'F(N)'],"upper_limit":[40,'Eyy(%)']},
							{"waveform":"hold","time":180},
							{"waveform":"limit","gain":1,"cycles":0.5,"phase":0,"lower_limit":[0.0,'F(N)'],"upper_limit":[50,'Eyy(%)']},
							{"waveform":"hold","time":180},
							{"waveform":"limit","gain":1,"cycles":0.5,"phase":0,"lower_limit":[0.0,'F(N)'],"upper_limit":[90,'F(N)']}],
	
							send_freq=5,repeat=False,labels=['t(s)','signal','cycle'])
	
	
	biotens=crappy.blocks.CommandBiotens(biotens_technicals=[biotensTech],speed=5)
	compacter_position=crappy.blocks.Compacter(5)
	save_position=crappy.blocks.Saver("/home/annie/Bureau/essais_paroi_video/silicone_position_1.txt")

########################################### Creating links
	
	link1=crappy.links.Link()
	link2=crappy.links.Link()
	link3=crappy.links.Link()
	link4=crappy.links.Link()
	link5=crappy.links.Link()
	link6=crappy.links.Link()
	link7=crappy.links.Link()
	link8=crappy.links.Link()
	link9=crappy.links.Link()
	link10=crappy.links.Link()
	link11=crappy.links.Link()
	
########################################### Linking objects

	effort.add_output(link1)
	effort.add_output(link6)
	
	extenso.add_output(link2)
	extenso.add_output(link3)

	signalGenerator.add_input(link1)
	signalGenerator.add_input(link2)
	signalGenerator.add_output(link9)
	
	biotens.add_input(link9)
	biotens.add_output(link10)

	compacter_effort.add_input(link6)
	compacter_effort.add_output(link7)
	compacter_effort.add_output(link8)
	
	save_effort.add_input(link7)
	
	graph_effort.add_input(link8)
	
	compacter_extenso.add_input(link3)
	compacter_extenso.add_output(link4)
	compacter_extenso.add_output(link5)
	
	save_extenso.add_input(link4)
	
	graph_extenso.add_input(link5)
	
	compacter_position.add_input(link10)
	compacter_position.add_output(link11)
	
	save_position.add_input(link11)
########################################### Starting objects

	t0=time.time()
	for instance in crappy.blocks._meta.MasterBlock.instances:
		instance.set_t0(t0)

	for instance in crappy.blocks._meta.MasterBlock.instances:
		instance.start()

########################################### Waiting for execution


########################################### Stopping objects

except (Exception,KeyboardInterrupt) as e:
	print "Exception in main :", e
	#for instance in crappy.blocks._meta.MasterBlock.instances:
		#instance.join()
	for instance in crappy.blocks._meta.MasterBlock.instances:
		try:
			instance.stop()
			print "instance stopped : ", instance
		except:
			pass<|MERGE_RESOLUTION|>--- conflicted
+++ resolved
@@ -1,9 +1,6 @@
-<<<<<<< HEAD
+
 import time
 import numpy as np
-=======
-﻿import time
->>>>>>> cd16809e
 #import matplotlib
 #matplotlib.use('Agg')
 import crappy 

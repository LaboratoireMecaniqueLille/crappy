﻿import numpy as np
import scipy.ndimage as nd
import scipy.optimize as optimization
import matplotlib.pyplot as plt
np.set_printoptions(threshold='nan', linewidth=500,suppress=True)

<<<<<<< HEAD
if __name__ == '__main__':
	### basic commands to open a log file 
	def get_data(file_path,columns):
		a=np.loadtxt(file_path,dtype=str,usecols=(columns),skiprows=1) # load the file in str format ### put here the column you need 
		b=np.char.rstrip(a, ']')  # remove the useless ]
		print b[0]
		c=b.astype(np.float64)  # convert to float
		#if list(c[-1,0])==0.:
			#d=c[0:(list(c[:,0])).index(0.00000000e+00),:]  # remove all the useless 0's at the end 
		data=np.transpose(c) # allow to use data as column
		return data

	#['t(s)', 'def(%)', 'dist(deg)', 'def_plast(%)', 'E(MPa)', 'G(Mpa)', 'status'] TTC
	#['t(s)', 'def(%)', 'F(N)', 'dist(deg)', 'C(Nm)', 'tau(Pa)', 'sigma(Pa)', 'eps_tot(%)'] data_instron
	#<<<<<<< HEAD
	data2=get_data('/home/corentin/Bureau/test_TTC.txt',(1,2,3,4,5,6,7))
	data=get_data('/home/corentin/Bureau/data_instron.txt',(1,2,3,4,5,6,7,8))
	#data=get_data('/home/essais-2015-3/Bureau/t_dep_F.txt',(1,2,3))

	##=======
	#data=get_data('/home/annie/Bureau/bordel/test_effort_extenso_1.txt',(1,2,3,4,5))
	#>>>>>>> 326d784433793d074bb6b045fb78f19fff800084
	
	#plt.plot(data[0],data[4],'r',label='E')
	#plt.plot(data[0],data[5],'b',label='G')
	#plt.grid()
	#plt.legend()
	#plt.figure()
	#plt.plot(data[0],data[3],'b',label='def_p(%)')
	#plt.legend()
	#plt.figure()
	#plt.plot(data[0],data[5],'b',label='status')
	#plt.legend()
	#plt.grid()
	total_stress=np.sqrt(data[3]**2+3*data[4]**2)
	fig, ax1 = plt.subplots()
	ax2 = ax1.twinx()
	ax1.plot(data[1],data[6],'bo',label='sigma')
	ax1.plot(data[3],data[5],'ro',label='tau')
	ax2.plot(data[1],data[2],'b',label='traction ')
	ax2.plot(data[3],data[4],'r',label='torsion ')
	#ax1.plot(data[0],total_stress,'g',label='total_stress')
	#ax2.plot(data[2],data[4],'k',label='total_strain')
	##ax2.plot(data[0],data[1],'y',label='def')
	##ax2.plot(data[0],data[2],'g',label='dist')
	#ax2.plot(data2[0],data2[3],'y',label='plast_def')
	#ax1.plot(data2[0],data2[4],label='E')
	#ax1.plot(data2[0],data2[5],label='G')
	plt.legend()
	plt.grid()
	#plt.figure()
	#plt.plot(data[5],data[3],'b',label='strain-stress traction')
	#plt.plot(data[5],data[4],'r',label='strain-stress torsion')
	#plt.legend()
	#plt.grid()


	#data_t=np.transpose(data)
	#data2=get_data('/home/corentin/Bureau/signal_adapted.txt',(1,2))

	#rmoy=(25+22)*10**(-3)/2
	#I=np.pi*((25*10**-3)**4-(22*10**-3)**4)/32
	#contrainte=data[2]/(110.74*10**(-6))
	#moment=(data[4]/I)*rmoy
	#moment_smooth=nd.gaussian_filter(moment,200)
	#contrainte_smooth=nd.gaussian_filter(contrainte,200)
	#fig, ax1 = plt.subplots()
	#ax1.plot(data[0][0::],data[2][0::],'b')
	#ax2 = ax1.twinx()
	#ax2.plot(data[0][0::],data[1][0::],'r')
	#ax1.set_ylabel('F(N)', color='b')
	#for tl in ax1.get_yticklabels():
		#tl.set_color('b')
    
	#ax2.set_ylabel('def(%)', color='r')
	#for tl in ax2.get_yticklabels():
		#tl.set_color('r')
	
	##fig=plt.figure()
	#fig, ax3 = plt.subplots()
	#ax4 = ax3.twinx()
	#ax4.plot(data[0][0::],data[3][0::],'r')
	
	#ax3.plot(data[0][0::],data[4][0::],'b')
	#ax3.set_ylabel('C(Nm)', color='b')
	#for tl in ax3.get_yticklabels():
		#tl.set_color('b')
	#ax4.set_ylabel('dist(deg)', color='r')
	#for tl in ax4.get_yticklabels():
		#tl.set_color('r')
	
	#fig, ax1 = plt.subplots()
	#ax1.plot(data[0][0::],contrainte_smooth,'b')
	#ax2 = ax1.twinx()
	#ax2.plot(data[0][0::],moment_smooth,'r')
	#ax1.set_ylabel('Sigma(MPa)', color='b')
	#for tl in ax1.get_yticklabels():
		#tl.set_color('b')
    
	#ax2.set_ylabel('Moment(MPa)', color='r')
	#for tl in ax2.get_yticklabels():
		#tl.set_color('r')
	
	
	#plt.figure()
	#plt.plot(contrainte_smooth,moment_smooth,'g')
	#plt.grid()
	#plt.plot(data[0],data[1],'+b')
	#plt.figure()
	#plt.plot(data[0],data[2],'+b')
	##plt.figure()
	#plt.plot(data2[0],data2[2],'+r')
	#plt.plot(data[0],data[2],'+r')
	#plt.plot(data2[0],data2[1],'+r')
	plt.show()
	#offset=36.662803889999999
	#for i in range (data_t.shape[0]):
	#data_t[i][0]-=offset
	#np.savetxt("save_extenso.txt",data_t)

	#data_to_write=""
	#for i in range data.shape[1]:
	#for j in range data.shape[0]:
		#data_to_write+= str(data[j][i])
	#data_to_write+="\n"


	#def func(x, a,b):
		#return  b*x+a
	
	#path="/home/biaxe/Code/Biaxe/Python_test/Results/"
	#for i in range(1,2):
	#file_name=path+str(i)+'.txt'
	#data=get_data(file_name,(2,3,4))
	#data=nd.median_filter(data,3)
	#xdata=data[0][2000:-2000]
	#y1data=data[1][2000:-2000]
	#y2data=data[2][2000:-2000]
	#x0    = np.array([0.0, 0.0])
	#P, pcov = optimization.curve_fit(func, xdata, y1data, x0)
	#print P, pcov
	##plt.plot(xdata,y2data)
	#plt.figure();
	#plt.plot(xdata,P[1]*xdata+P[0],xdata,y1data)
	#plt.figure()
	#plt.plot(P[1]*xdata+P[0]-y1data),plt.show()

	### -------------------------specific loop for calculating the mean value
	#mean=[]
	#path="/home/corentin/Bureau/Temperature_thermocouple/"
	#for i in range(0,18,1):
	#file_name='T'+str(i)+'.txt'
	#a=np.loadtxt(path+file_name,dtype=str,usecols=(1,2)) # load the file in str format
	#b=np.char.rstrip(a, ']')  # remove the useless ]
	#c=b.astype(np.float64)  # convert to float
	#d=c[0:(list(c[:,0])).index(0.00000000e+00),:]  # remove all the useless 0's at the end 
	#mean.append(np.mean(d[:,1]))
	
	
	###---------------------- specific loop for calculating the T values during traction
	#path="/home/corentin/Bureau/Temperature_thermocouple/"
	#d=[]
	#for i in range(13,17,1):
	#file_name='T'+str(i)+'-'+str(i+1)+'_traction'+'.txt'
	#a=np.loadtxt(path+file_name,dtype=str,usecols=(1,2)) # load the file in str format
	#b=np.char.rstrip(a, ']')  # remove the useless ]
	#c=b.astype(np.float64)  # convert to float
	#d.append(nd.gaussian_filter(c[:,1],10))  
=======
### basic commands to open a log file 
def get_data(file_path,columns):
  a=np.loadtxt(file_path,dtype=str,usecols=(columns),skiprows=1) # load the file in str format ### put here the column you need 
  b=np.char.rstrip(a, ']')  # remove the useless ]
  print b[0]
  c=b.astype(np.float64)  # convert to float
  #if list(c[-1,0])==0.:
    #d=c[0:(list(c[:,0])).index(0.00000000e+00),:]  # remove all the useless 0's at the end 
  data=np.transpose(c) # allow to use data as column
  return data



#data=get_data('/home/essais-2015-3/Bureau/tension_coeff.txt',(4,5))
data=get_data('/home/essais-2015-3/Bureau/data_fissuration/tension_coeff.txt',(4,5))


#data=get_data('/home/essais-2015-1/Bureau/t_dep_F.txt',(1,2,3))

data1=get_data('/home/annie/Bureau/bordel/test_effort_1.txt',(1,2))
#data=get_data('/home/essais-2015-3/Bureau/t_dep_F.txt',(1,2,3))


data=get_data('/home/annie/Bureau/bordel/test_effort_extenso_1.txt',(1,2,3,4,5))




#data=get_data('/home/essais-2015-3/Bureau/t_dep_F.txt',(1,2,3))


#data2=get_data('/home/corentin/Bureau/essai_spot_4/extenso_1_spot_small.txt',(1,2,3))



#data_t=np.transpose(data)
#data2=get_data('/home/corentin/Bureau/signal_adapted.txt',(1,2))



#plt.plot(data[0][0::2],data[1][0::2],'+b')
##plt.figure()
#plt.plot(data[0][1::2],data[1][1::2],'+r')


plt.plot(data1[0][0::],data1[1][0::],'+b')
#plt.figure()
plt.plot(data[0][0::],data[2][0::],'+r')

#plt.plot(data[0],data[1],'+b')
#plt.figure()
#plt.plot(data[0],data[2],'+b')
##plt.figure()

plt.plot(data[0],data[1],'+r')

#plt.plot(data2[0],data2[2],'+r')
#plt.plot(data[0],data[2],'+r')

#plt.plot(data2[0],data2[1],'+r')
plt.show()
#offset=36.662803889999999
#for i in range (data_t.shape[0]):
  #data_t[i][0]-=offset
#np.savetxt("save_extenso.txt",data_t)

#data_to_write=""
#for i in range data.shape[1]:
  #for j in range data.shape[0]:
    #data_to_write+= str(data[j][i])
  #data_to_write+="\n"


#def func(x, a,b):
    #return  b*x+a
  
#path="/home/biaxe/Code/Biaxe/Python_test/Results/"
#for i in range(1,2):
  #file_name=path+str(i)+'.txt'
  #data=get_data(file_name,(2,3,4))
  #data=nd.median_filter(data,3)
  #xdata=data[0][2000:-2000]
  #y1data=data[1][2000:-2000]
  #y2data=data[2][2000:-2000]
  #x0    = np.array([0.0, 0.0])
  #P, pcov = optimization.curve_fit(func, xdata, y1data, x0)
  #print P, pcov
  ##plt.plot(xdata,y2data)
  #plt.figure();
  #plt.plot(xdata,P[1]*xdata+P[0],xdata,y1data)
  #plt.figure()
  #plt.plot(P[1]*xdata+P[0]-y1data),plt.show()

### -------------------------specific loop for calculating the mean value
#mean=[]
#path="/home/corentin/Bureau/Temperature_thermocouple/"
#for i in range(0,18,1):
  #file_name='T'+str(i)+'.txt'
  #a=np.loadtxt(path+file_name,dtype=str,usecols=(1,2)) # load the file in str format
  #b=np.char.rstrip(a, ']')  # remove the useless ]
  #c=b.astype(np.float64)  # convert to float
  #d=c[0:(list(c[:,0])).index(0.00000000e+00),:]  # remove all the useless 0's at the end 
  #mean.append(np.mean(d[:,1]))
  
  
###---------------------- specific loop for calculating the T values during traction
#path="/home/corentin/Bureau/Temperature_thermocouple/"
#d=[]
#for i in range(13,17,1):
  #file_name='T'+str(i)+'-'+str(i+1)+'_traction'+'.txt'
  #a=np.loadtxt(path+file_name,dtype=str,usecols=(1,2)) # load the file in str format
  #b=np.char.rstrip(a, ']')  # remove the useless ]
  #c=b.astype(np.float64)  # convert to float
  #d.append(nd.gaussian_filter(c[:,1],10))  
>>>>>>> da574d1a
<|MERGE_RESOLUTION|>--- conflicted
+++ resolved
@@ -4,7 +4,7 @@
 import matplotlib.pyplot as plt
 np.set_printoptions(threshold='nan', linewidth=500,suppress=True)
 
-<<<<<<< HEAD
+
 if __name__ == '__main__':
 	### basic commands to open a log file 
 	def get_data(file_path,columns):
@@ -172,120 +172,4 @@
 	#a=np.loadtxt(path+file_name,dtype=str,usecols=(1,2)) # load the file in str format
 	#b=np.char.rstrip(a, ']')  # remove the useless ]
 	#c=b.astype(np.float64)  # convert to float
-	#d.append(nd.gaussian_filter(c[:,1],10))  
-=======
-### basic commands to open a log file 
-def get_data(file_path,columns):
-  a=np.loadtxt(file_path,dtype=str,usecols=(columns),skiprows=1) # load the file in str format ### put here the column you need 
-  b=np.char.rstrip(a, ']')  # remove the useless ]
-  print b[0]
-  c=b.astype(np.float64)  # convert to float
-  #if list(c[-1,0])==0.:
-    #d=c[0:(list(c[:,0])).index(0.00000000e+00),:]  # remove all the useless 0's at the end 
-  data=np.transpose(c) # allow to use data as column
-  return data
-
-
-
-#data=get_data('/home/essais-2015-3/Bureau/tension_coeff.txt',(4,5))
-data=get_data('/home/essais-2015-3/Bureau/data_fissuration/tension_coeff.txt',(4,5))
-
-
-#data=get_data('/home/essais-2015-1/Bureau/t_dep_F.txt',(1,2,3))
-
-data1=get_data('/home/annie/Bureau/bordel/test_effort_1.txt',(1,2))
-#data=get_data('/home/essais-2015-3/Bureau/t_dep_F.txt',(1,2,3))
-
-
-data=get_data('/home/annie/Bureau/bordel/test_effort_extenso_1.txt',(1,2,3,4,5))
-
-
-
-
-#data=get_data('/home/essais-2015-3/Bureau/t_dep_F.txt',(1,2,3))
-
-
-#data2=get_data('/home/corentin/Bureau/essai_spot_4/extenso_1_spot_small.txt',(1,2,3))
-
-
-
-#data_t=np.transpose(data)
-#data2=get_data('/home/corentin/Bureau/signal_adapted.txt',(1,2))
-
-
-
-#plt.plot(data[0][0::2],data[1][0::2],'+b')
-##plt.figure()
-#plt.plot(data[0][1::2],data[1][1::2],'+r')
-
-
-plt.plot(data1[0][0::],data1[1][0::],'+b')
-#plt.figure()
-plt.plot(data[0][0::],data[2][0::],'+r')
-
-#plt.plot(data[0],data[1],'+b')
-#plt.figure()
-#plt.plot(data[0],data[2],'+b')
-##plt.figure()
-
-plt.plot(data[0],data[1],'+r')
-
-#plt.plot(data2[0],data2[2],'+r')
-#plt.plot(data[0],data[2],'+r')
-
-#plt.plot(data2[0],data2[1],'+r')
-plt.show()
-#offset=36.662803889999999
-#for i in range (data_t.shape[0]):
-  #data_t[i][0]-=offset
-#np.savetxt("save_extenso.txt",data_t)
-
-#data_to_write=""
-#for i in range data.shape[1]:
-  #for j in range data.shape[0]:
-    #data_to_write+= str(data[j][i])
-  #data_to_write+="\n"
-
-
-#def func(x, a,b):
-    #return  b*x+a
-  
-#path="/home/biaxe/Code/Biaxe/Python_test/Results/"
-#for i in range(1,2):
-  #file_name=path+str(i)+'.txt'
-  #data=get_data(file_name,(2,3,4))
-  #data=nd.median_filter(data,3)
-  #xdata=data[0][2000:-2000]
-  #y1data=data[1][2000:-2000]
-  #y2data=data[2][2000:-2000]
-  #x0    = np.array([0.0, 0.0])
-  #P, pcov = optimization.curve_fit(func, xdata, y1data, x0)
-  #print P, pcov
-  ##plt.plot(xdata,y2data)
-  #plt.figure();
-  #plt.plot(xdata,P[1]*xdata+P[0],xdata,y1data)
-  #plt.figure()
-  #plt.plot(P[1]*xdata+P[0]-y1data),plt.show()
-
-### -------------------------specific loop for calculating the mean value
-#mean=[]
-#path="/home/corentin/Bureau/Temperature_thermocouple/"
-#for i in range(0,18,1):
-  #file_name='T'+str(i)+'.txt'
-  #a=np.loadtxt(path+file_name,dtype=str,usecols=(1,2)) # load the file in str format
-  #b=np.char.rstrip(a, ']')  # remove the useless ]
-  #c=b.astype(np.float64)  # convert to float
-  #d=c[0:(list(c[:,0])).index(0.00000000e+00),:]  # remove all the useless 0's at the end 
-  #mean.append(np.mean(d[:,1]))
-  
-  
-###---------------------- specific loop for calculating the T values during traction
-#path="/home/corentin/Bureau/Temperature_thermocouple/"
-#d=[]
-#for i in range(13,17,1):
-  #file_name='T'+str(i)+'-'+str(i+1)+'_traction'+'.txt'
-  #a=np.loadtxt(path+file_name,dtype=str,usecols=(1,2)) # load the file in str format
-  #b=np.char.rstrip(a, ']')  # remove the useless ]
-  #c=b.astype(np.float64)  # convert to float
-  #d.append(nd.gaussian_filter(c[:,1],10))  
->>>>>>> da574d1a
+	#d.append(nd.gaussian_filter(c[:,1],10))  
--- conflicted
+++ resolved
@@ -6,23 +6,11 @@
 # Default
 formats: []
 
-<<<<<<< HEAD
-# Optionally set the version of Python and requirements required to build your docs
-=======
 # Set the OS, Python version and other tools you might need
->>>>>>> e2591cc4
 build:
   os: ubuntu-22.04
   tools:
     python: "3.9"
-<<<<<<< HEAD
-
-sphinx:
-  builder: html
-  configuration: docs/source/conf.py
-  fail_on_warning: true
-
-=======
     # You can also specify other tool versions:
     # nodejs: "20"
     # rust: "1.70"
@@ -45,7 +33,6 @@
 # Optional but recommended, declare the Python requirements required
 # to build your documentation
 # See https://docs.readthedocs.io/en/stable/guides/reproducible-builds.html
->>>>>>> e2591cc4
 python:
   install:
   - requirements: docs/source/requirements.txt

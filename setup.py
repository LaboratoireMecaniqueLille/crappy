"""A setuptools based setup module.

See:
https://packaging.python.org/en/latest/distributing.html
https://github.com/pypa/sampleproject
"""

# Always prefer setuptools over distutils
from setuptools import find_packages, __version__
# To use a consistent encoding
from codecs import open
from os import path, popen
from distutils.core import setup, Extension
import platform

comediModule = Extension('sensor.comediModule',
                         sources=['sources/comediModule/comediModule.c', 'sources/comediModule/common.c'],
                         extra_link_args=["-l", "comedi", "-l", "python2.7"],
                         include_dirs=['/usr/local/lib/python2.7/dist-packages/numpy/core/include'])
here = path.abspath(path.dirname(__file__))
# Get the long description from the relevant file
with open(path.join(here, 'DESCRIPTION.rst'), encoding='utf-8') as f:
    long_description = f.read()

extentions = []
ximeaModule = pyFgenModule = clModule = None

if platform.system() == "Linux":
    execfile("./crappy2/__version__.py")  # read the current version in version.py
    ximeaModule = Extension('sensor.ximeaModule',
                            sources=['sources/XimeaLib/ximea.cpp', 'sources/XimeaLib/pyXimea.cpp'],
                            extra_compile_args=["-std=c++11"],
                            extra_link_args=["-Werror", "-L", "../bin", "-L", "../bin/X64", "-L", "../bin/ARM", "-l",
                                             "m3api", "-l", "python2.7"],
                            include_dirs=['/usr/local/lib/python2.7/dist-packages/numpy/core/include'])
    clModule = Extension('sensor.clModule',
                         sources=['sources/Jai_lib/CameraLink.cpp', 'sources/Jai_lib/pyCameraLink.cpp',
                                  'sources/Jai_lib/clSerial.cpp'], extra_compile_args=["-std=c++11"],
                         extra_link_args=["-l", "python2.7", "-L", "/opt/SiliconSoftware/Runtime5.4.1.2/lib64/", "-l",
                                          "display", "-l", "clsersis", "-l", "fglib5"],
                         include_dirs=['/usr/local/lib/python2.7/dist-packages/numpy/core/include'])
    try:
        import comedi
        extentions.append(comediModule)
    except Exception as e:
        print "WARNING: Cannot find comedi driver.", e
    p = popen("lsmod |grep menable")
    if len(p.read()) != 0:
        extentions.append(clModule)
    else:
        print "WARNING: cannot find menable kernel module, CameraLink module won't be available."

    if raw_input("would you like to install ximea module? ([y]/n)?") != "n":
        extentions.append(ximeaModule)

if platform.system() == "Windows":
    execfile(".\crappy2\__version__.py")  # read the current version in version.py
    pyFgenModule = Extension('sensor.pyFgenModule',
                             include_dirs=["c:\\python27\\Lib\\site-packages\\numpy\\core\\include",
                                           "C:\\Program Files (x86)\\IVI Foundation\\VISA\\WinNT\\include",
                                           "C:\\Program Files\\IVI Foundation\\IVI\\Include"],
                             sources=['sources/niFgen/pyFgen.cpp'], libraries=["niFgen"],
                             library_dirs=["C:\\Program Files\\IVI Foundation\\IVI\\Lib_x64\\msc"],
                             extra_compile_args=["/EHsc", "/WX"])
    if raw_input("would you like to install pyFgen module? ([y]/n)") != "n":
        extentions.append(pyFgenModule)
    ximeaModule = Extension('sensor.ximeaModule',
                            include_dirs=["c:\\XIMEA\\API", "c:\\python27\\Lib\\site-packages\\numpy\\core\\include"],
                            sources=['sources/XimeaLib/ximea.cpp', 'sources/XimeaLib/pyximea.cpp'],
                            libraries=["m3apiX64"], library_dirs=["c:\\XIMEA\\API", "c:\\XIMEA\\API\\x64"],
                            extra_compile_args=["/EHsc", "/WX"])
    clModule = Extension('sensor.clModule', include_dirs=["C:\Program Files\SiliconSoftware\Runtime5.2.1\include",
                                                          "c:\\python27\\Lib\\site-packages\\numpy\\core\\include"],
                         sources=['sources/Jai_lib/CameraLink.cpp', 'sources/Jai_lib/pyCameraLink.cpp',
                                  'sources/Jai_lib/clSerial.cpp'], libraries=["clsersis", "fglib5"],
                         library_dirs=["C:\\Program Files\\SiliconSoftware\\Runtime5.2.1\\lib\\visualc"],
                         extra_compile_args=["/EHsc", "/WX"])

    p = popen('driverquery /NH |findstr "mu3camX64"')
    if len(p.read()) != 0:
        extentions.append(ximeaModule)
    else:
        print "Can't find Ximea driver,ximeaModule will not be compiled.\n"

    p = popen('driverquery /NH |findstr "me4"')
    if len(p.read()) != 0:
        extentions.append(clModule)
    else:
        print "Can't find microEnable4 Device driver, clModule will not be compiled"

setup(
    name='crappy2',

    # Versions should comply with PEP440.  For a discussion on single-sourcing
    # the version across setup.py and the project code, see
    # https://packaging.python.org/en/latest/single_source_version.html
    version=__version__,

    description='Command and Real-time Acquisition Parallelized in Python',
    long_description=long_description,

    # The project's main homepage.
    url='https://github.com/LaboratoireMecaniqueLille',

    # Author details
    author='LML',
    author_email='None',  # Create a mailing list!

    # Choose your license
    license='GPL V2',  # to confirm

    zip_safe=False,
    # See https://pypi.python.org/pypi?%3Aaction=list_classifiers
    classifiers=[
        # How mature is this project? Common values are
        #   3 - Alpha
        #   4 - Beta
        #   5 - Production/Stable
        'Development Status :: 4 - Beta',

        # Indicate who your project is intended for
        'Intended Audience :: Developers, Science/Research',
        'Topic :: Software Development :: Build Tools',

        # Pick your license as you wish (should match "license" above)
        'License :: OSI Approved :: GNU General Public License v2 or later (GPLv2+)',

        # Specify the Python versions you support here. In particular, ensure
        # that you indicate whether you support Python 2, Python 3 or both.
        # 'Programming Language :: Python :: 2',
        # 'Programming Language :: Python :: 2.6',
        'Programming Language :: Python :: 2.7',
        # 'Programming Language :: Python :: 3',
        # 'Programming Language :: Python :: 3.2',
        # 'Programming Language :: Python :: 3.3',
        # 'Programming Language :: Python :: 3.4',
        'Operating System :: POSIX :: Linux',
    ],

    # What does your project relate to?
    keywords='control command acquisition multiprocessing',

    # You can just specify the packages manually here if your project is
    # simple. Or you can use find_packages().
    packages=find_packages(exclude=['contrib', 'docs', 'tests*']),

    ext_package='crappy2',
    ext_modules=extentions,

    # List run-time dependencies here.  These will be installed by pip when
    # your project is installed. For an analysis of "install_requires" vs pip's
    # requirements files see:
    # https://packaging.python.org/en/latest/requirements.html
    # install_requires=['scipy','numpy', 'matplotlib', 'pandas'],

    # List additional groups of dependencies here (e.g. development
    # dependencies). You can install these using the following syntax,
    # for example:
    # $ pip install -e .[dev,test]
    extras_require={
        'dev': ['check-manifest'],
        'test': ['coverage'],
    },
    # If there are data files included in your packages that need to be
    # installed, specify them here.  If using Python 2.6 or less, then these
    # have to be included in MANIFEST.in as well.
    data_files=[('crappy2/data',['data/kernels.cu'])]
    # package_data={
    # 'sample': ['package_data.dat'],
    # },

    # Although 'package_data' is the preferred approach, in some case you may
    # need to place data files outside of your packages. See:
    # http://docs.python.org/3.4/distutils/setupscript.html#installing-additional-files # noqa
    # In this case, 'data_file' will be installed into '<sys.prefix>/my_data'
    # data_files=[('my_data', ['data/data_file'])],

    # To provide executable scripts, use entry points in preference to the
    # "scripts" keyword. Entry points provide cross-platform support and allow
    # pip to create the appropriate form of executable for the target platform.
    # entry_points={
    # 'console_scripts': [
    # 'sample=sample:main',
    # ],
    # },
)
<<<<<<< HEAD

# if ximeaModule in extentions:
#     if platform.system() == "Windows":
#         system('copy /Y build\\lib.win-amd64-2.7\\crappy2\\sensor\\ximeaModule.pyd crappy2\\sensor\\')
#     if platform.system() == "Linux":
#         system('cp build/lib.linux-x86_64-2.7/crappy2/sensor/ximeaModule.so crappy2/sensor/')
#
# if comediModule in extentions:
#     if platform.system() == "Linux":
#         system('cp build/lib.linux-x86_64-2.7/crappy2/sensor/comediModule.so crappy2/sensor/')
#
# if clModule in extentions:
#     if platform.system() == "Windows":
#         system('copy /Y build\\lib.win-amd64-2.7\\crappy2\\sensor\\clModule.pyd crappy2\\sensor\\')
#     if platform.system() == "Linux":
#         system('cp build/lib.linux-x86_64-2.7/crappy2/sensor/clModule.so crappy2/sensor/')
#
# if pyFgenModule in extentions:
#     if platform.system() == "Windows":
#         system('copy /Y build\\lib.win-amd64-2.7\\crappy2\\sensor\\pyFgenModule.pyd crappy2\\sensor\\')
=======
if ximeaModule in extentions:
    if platform.system() == "Windows":
        system('copy /Y build\\lib.win-amd64-2.7\\crappy2\\sensor\\ximeaModule.pyd crappy2\\sensor\\')
    if platform.system() == "Linux":
        system('cp build/lib.linux-x86_64-2.7/crappy2/sensor/ximeaModule.so crappy2/sensor/')

if comediModule in extentions:
    if platform.system() == "Linux":
        system('cp build/lib.linux-x86_64-2.7/crappy2/sensor/comediModule.so crappy2/sensor/')

if clModule in extentions:
    if platform.system() == "Windows":
        system('copy /Y build\\lib.win-amd64-2.7\\crappy2\\sensor\\clModule.pyd crappy2\\sensor\\')
    if platform.system() == "Linux":
        system('cp build/lib.linux-x86_64-2.7/crappy2/sensor/clModule.so crappy2/sensor/')

if pyFgenModule in extentions:
    if platform.system() == "Windows":
        system('copy /Y build\\lib.win-amd64-2.7\\crappy2\\sensor\\pyFgenModule.pyd crappy2\\sensor\\')
>>>>>>> d52f5272
<|MERGE_RESOLUTION|>--- conflicted
+++ resolved
@@ -183,46 +183,4 @@
     # 'sample=sample:main',
     # ],
     # },
-)
-<<<<<<< HEAD
-
-# if ximeaModule in extentions:
-#     if platform.system() == "Windows":
-#         system('copy /Y build\\lib.win-amd64-2.7\\crappy2\\sensor\\ximeaModule.pyd crappy2\\sensor\\')
-#     if platform.system() == "Linux":
-#         system('cp build/lib.linux-x86_64-2.7/crappy2/sensor/ximeaModule.so crappy2/sensor/')
-#
-# if comediModule in extentions:
-#     if platform.system() == "Linux":
-#         system('cp build/lib.linux-x86_64-2.7/crappy2/sensor/comediModule.so crappy2/sensor/')
-#
-# if clModule in extentions:
-#     if platform.system() == "Windows":
-#         system('copy /Y build\\lib.win-amd64-2.7\\crappy2\\sensor\\clModule.pyd crappy2\\sensor\\')
-#     if platform.system() == "Linux":
-#         system('cp build/lib.linux-x86_64-2.7/crappy2/sensor/clModule.so crappy2/sensor/')
-#
-# if pyFgenModule in extentions:
-#     if platform.system() == "Windows":
-#         system('copy /Y build\\lib.win-amd64-2.7\\crappy2\\sensor\\pyFgenModule.pyd crappy2\\sensor\\')
-=======
-if ximeaModule in extentions:
-    if platform.system() == "Windows":
-        system('copy /Y build\\lib.win-amd64-2.7\\crappy2\\sensor\\ximeaModule.pyd crappy2\\sensor\\')
-    if platform.system() == "Linux":
-        system('cp build/lib.linux-x86_64-2.7/crappy2/sensor/ximeaModule.so crappy2/sensor/')
-
-if comediModule in extentions:
-    if platform.system() == "Linux":
-        system('cp build/lib.linux-x86_64-2.7/crappy2/sensor/comediModule.so crappy2/sensor/')
-
-if clModule in extentions:
-    if platform.system() == "Windows":
-        system('copy /Y build\\lib.win-amd64-2.7\\crappy2\\sensor\\clModule.pyd crappy2\\sensor\\')
-    if platform.system() == "Linux":
-        system('cp build/lib.linux-x86_64-2.7/crappy2/sensor/clModule.so crappy2/sensor/')
-
-if pyFgenModule in extentions:
-    if platform.system() == "Windows":
-        system('copy /Y build\\lib.win-amd64-2.7\\crappy2\\sensor\\pyFgenModule.pyd crappy2\\sensor\\')
->>>>>>> d52f5272
+)
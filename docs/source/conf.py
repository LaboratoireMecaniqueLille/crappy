--- conflicted
+++ resolved
@@ -217,13 +217,8 @@
                   ('py:class', 'crappy.tool.ft232h.usb_server.BlockObjects'),
                   ('py:class',
                    'crappy.tool.image_processing.gpu_correl.CorrelStage'),
-<<<<<<< HEAD
-                  ('py:class', b'RES'),
-                  ('py:class', b'VOLT'),
-=======
                   ('py:class', "b'RES'"),
                   ('py:class', "b'VOLT'"),
->>>>>>> 2b5c147d
                   ('py:obj', 'tables.Atom'),
                   ('py:obj', 'multiprocessing.Connection'),
                   ('py:meth', 'crappy.blocks.UController.send_to_pc'),

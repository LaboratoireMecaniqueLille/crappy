--- conflicted
+++ resolved
@@ -71,16 +71,10 @@
   Link class. All connection between Blocks should be made with this.
   It creates a pipe and is used to transfer information between Blocks.
 
-<<<<<<< HEAD
   Note:
     You can add one or multiple conditions to modify the value transfered.
-=======
-  def __init__(self, input_block=None, output_block=None, condition=None,
-                modifier=[], timeout=0.1, action="warn", name="link"):
-    """
     Creates a pipe and is used to transfer information between Blocks.
     You can add one or multiple modifiers to modify the value transfered.
->>>>>>> 57ff04e9
 
   Args:
     - name: name of a link to recognize it on timeout.
@@ -103,33 +97,13 @@
         string, will be printed in case of error to debug.
 
   """
-  def __init__(self, input_block=None, output_block=None, condition=[],
-                                    timeout=0.1, action="warn", name="link"):
-
-<<<<<<< HEAD
-=======
-    Args:
-        name: name of a link to recognize it on timeout.
-        modifier : Modifier or list of Modifiers, optionnal
-            Each "send" call will pass through the modifier.evaluate method
-            and sends the returned value.
-            If modifier has not evaluate method, send will try to call
-            the modifier.
-            You can pass a list of Modifiers, they will be executed in order.
-
-        timeout : int or float, default = 0.1
-            Timeout for the send method.
-
-        action : {'warn','kill','NoWarn',str}, default = "warn"
-            Action in case of TimeoutError in the send method. You can warn
-            only, not warn or choose to kill the link. If any other string,
-            will be printed in case of error to debug.
-    """
+  def __init__(self, input_block=None, output_block=None, condition=None,
+                modifier=[], timeout=0.1, action="warn", name="link"):
+
     # For compatibility (condition is deprecated, use modifier)
     if condition is not None:
       modifier = condition
     # --
->>>>>>> 57ff04e9
     self.name = name
     self.in_, self.out_ = Pipe(duplex=False)
     self.external_trigger = None

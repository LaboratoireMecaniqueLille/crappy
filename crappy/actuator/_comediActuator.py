--- conflicted
+++ resolved
@@ -25,13 +25,10 @@
 		
 	def set_cmd(self,cmd):
 		"""send a signal"""
-<<<<<<< HEAD
 		self.out=(cmd/self.gain)-self.offset
 		out_a=c.comedi_from_phys(self.out,self.range_ds,self.maxdata) # convert the cmd to digital value
-=======
 		self.out=(cmd*self.gain)+self.offset
 		out_a=c.comedi_from_phys(self.out,self.range_ds,self.maxdata) # convert the cmd 
->>>>>>> 326d7844
 		c.comedi_data_write(self.device,self.subdevice,self.channel,self.range_num,c.AREF_GROUND,out_a) # send the signal to the controler
 		#t=time.time()
 		#return (t,self.out)

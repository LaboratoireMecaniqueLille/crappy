<<<<<<< HEAD
import platform

if(platform.system()=="Linux"):
    try:
	from ._comediActuator import ComediActuator
    except Exception as e:
        print "WARNING: ", e
            
=======

>>>>>>> 02f4ff96
from ._biaxeActuator import BiaxeActuator
from ._biotensActuator import BiotensActuator
from ._PIActuator import PIActuator
from ._comediActuator import ComediActuator
from ._CMdrive import CmDrive
from ._labJackActuator import LabJackActuator
from _lal300Actuator import ActuatorLal300
from ._variateurTriboActuator import VariateurTriboActuator
#from ..meta import actuator<|MERGE_RESOLUTION|>--- conflicted
+++ resolved
@@ -1,19 +1,14 @@
-<<<<<<< HEAD
 import platform
 
 if(platform.system()=="Linux"):
     try:
-	from ._comediActuator import ComediActuator
+		from ._comediActuator import ComediActuator
     except Exception as e:
         print "WARNING: ", e
             
-=======
-
->>>>>>> 02f4ff96
 from ._biaxeActuator import BiaxeActuator
 from ._biotensActuator import BiotensActuator
 from ._PIActuator import PIActuator
-from ._comediActuator import ComediActuator
 from ._CMdrive import CmDrive
 from ._labJackActuator import LabJackActuator
 from _lal300Actuator import ActuatorLal300

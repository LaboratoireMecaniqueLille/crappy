--- conflicted
+++ resolved
@@ -1,12 +1,8 @@
 # coding: utf-8
 
 import serial
-<<<<<<< HEAD
-from queue import Queue
-=======
 from time import sleep
 from Queue import Queue
->>>>>>> ec9f84bf
 from threading import Thread,Lock
 from .actuator import Actuator
 

#coding: utf-8


from multiprocessing import Process, Pipe
import numpy as np
import cv2
from skimage.filters import threshold_otsu
from skimage.morphology import label
from skimage.measure import regionprops

class LostSpotError(Exception):
  pass

def overlapping(box1,box2):
  """Returns True if box1 and box2 are overlapping or included in each other"""
  for i in box1[::2]:
    if box2[0] < i < box2[2]:
      if not (box1[3] <= box2[1] or box2[3] <= box1[1]):
        return True
  for i in box1[1::2]:
    if box2[1] < i < box2[3]:
      if not (box1[2] <= box2[0] or box2[2] <= box1[0]):
        return True
  #Inclusion
  for b1,b2 in ((box1,box2),(box2,box1)):
    if (b1[0] <= b2[0] <= b2[2] <= b1[2]) and (b1[1] <= b2[1] <= b2[3] <= b1[3]):
      return True
  return False

class Video_extenso(object):
  """
The basic VideoExtenso class:
  Can take 2,3 or 4 spots
  It will detect the spots, save the initial position, and return the
  measured deformation in the most simple way:
  It will always return a list of the spots coordinate (in pixel)
    It will return Exx, Eyy, projections of the length of the bounding
    box of the spot on each axis, divided by its original length
  """
  def __init__(self,**kwargs):
    for arg,default in [("white_spots",False),
                        # Set to True if spots are lighter than the
                        # surroundings, else set to False
                        ("update_thresh",False),
                        # Should the threshold be updated in each round ?
                        # lower chance to loose the spots, but more noise
                        # in the measurements
                        ("num_spots","auto"),
                        # Can be either 'auto',2,3 or 4
                        # It will help for spot detection
                        # it allows to force detection of a given number
                        # of spots (auto works fine most of the time)
                        ("safe_mode",False),
                        # If set to False, it will try hard to catch the
                        # spots when losing them.
                        # Could result in incoherent values without crash.
                        # Set it to True when security is a concern.
                        ("border",5),
                        # The number of pixel that will be added to the limits
                        # of the boundingbox
                        ("min_area",150)]:
                        # Filters regions with an area smaller than this values
                        # among the selected regions
      setattr(self,arg,kwargs.pop(arg,default))
    assert not kwargs,"Invalid kwarg in ve:"+str(kwargs)
    assert self.num_spots in ['auto',2,3,4],"Invalid number of spots!"
    self.spot_list = []
    self.fallback_mode = False
    self.consecutive_overlaps = 0
    # This number of pixel will be added to the window sending the
    # spot image to the process

  def detect_spots(self,img,oy,ox):
    """Detect the spots in img, subframe of the full image
    ox and oy represent the offset of the subframe in the full image"""
    # Finding out how many spots we should detect
    # If L0 is already saved, we have already counted the spots, else
    # see the num_spot parameter
    #img = rank.median(img,np.ones((15,15),dtype=img.dtype))
    img = cv2.medianBlur(img,5)
    self.thresh = threshold_otsu(img)
    if self.white_spots:
      bw = img > self.thresh
    else:
      bw = img <= self.thresh
    #bw = dilation(bw,np.ones((3,3),dtype=img.dtype))
    #bw = erosion(bw,np.ones((3,3),dtype=img.dtype))
    bw = label(bw)
    # Is it really useful?
    #bw[0,:] = bw[-1,:] = bw[:,0] = bw[:,-1] = -1
    l = regionprops(bw)
    # Remove the regions that are clearly not spots
<<<<<<< HEAD
    l = [r for r in l if r.solidity > .8]
    # Remove the too small regions (150 is reeaally tiny)
    l = [r for r in l if r.area > 150]
=======
    l = filter(lambda r:r.solidity > .8,l)
    # Remove the too small regions (150 by default which is reeaally tiny)
    l = filter(lambda r:r.area > self.min_area,l)
>>>>>>> 1e66f8e0
    l = sorted(l,key=lambda r:r.area,reverse=True)
    i = 0
    while i < len(l)-1:
      r1 = l[i]
      for j in range(i+1,len(l)):
        r2 = l[j]
        if overlapping(r1['bbox'],r2['bbox']):
          print("Overlap")
          if r1.area > r2.area:
            del l[j]
          else:
            del l[i]
          i-=1
          break
      i+=1
    if self.num_spots == 'auto':
      # Remove the smallest region until we have a valid number
      # and all of them are larger than "min_area" pix
      while len(l) not in [0,2,3,4]:
        del l[-1]
      if len(l) == 0:
        print("Not spots found!")
        return
    else:
      if len(l) < self.num_spots:
        print("Found only",len(l),"spots when expecting",self.num_spots)
        return
      l = l[:self.num_spots] # Keep the largest ones
    print("Detected",len(l),"spots")
    self.spot_list = []
    for r in l:
      d = {}
      y,x = r.centroid
      d['y'] = oy + y
      d['x'] = ox + x
      #l1 = r.major_axis_length
      #l2 = r.minor_axis_length
      #s,c = np.sin(r.orientation)**2,np.cos(r.orientation)**2
      #lx = (l1*c+l2*s)/2
      #ly = (l1*s+l2*c)/2
      #d['bbox'] = d['y']-ly,d['x']-lx,d['y']+ly,d['x']+lx
      #d['bbox'] = d['min_col'],d['min_row'],d['max_col'],d['max_row']
      #d['bbox'] = tuple([int(i+.5) for i in d['bbox']])
      d['bbox'] = tuple([r['bbox'][i]+(oy,ox)[i%2] for i in range(4)])
      self.spot_list.append(d)
    print(self.spot_list)

  def save_length(self):
    if not hasattr(self,"spot_list"):
      print("You must select the spots first!")
      return
    if not hasattr(self,"tracker"):
      self.start_tracking()
    y = [s['y'] for s in self.spot_list]
    x = [s['x'] for s in self.spot_list]
    self.l0y = max(y)-min(y)
    self.l0x = max(x)-min(x)
    self.num_spots = len(self.spot_list)

  def enlarged_window(self,window,shape):
    """Returns the slices to get the window around the spot"""
    s1 = slice(max(0,window[0]-self.border),min(shape[0],window[2]+self.border))
    s2 = slice(max(0,window[1]-self.border),min(shape[1],window[3]+self.border))
    return s1,s2

  def start_tracking(self):
    """Will spawn a process per spot, which goal is to track the spot and
    send the new coordinate after each update"""
    self.tracker = []
    self.pipe = []
    for s in self.spot_list:
      i,o = Pipe()
      self.pipe.append(i)
      self.tracker.append(Tracker(o,white_spots=self.white_spots,
                      thresh='auto' if self.update_thresh else self.thresh,
                      safe_mode=self.safe_mode))
      self.tracker[-1].start()

  def get_def(self,img):
    """The "heart" of the videoextenso
    Will keep track of the spots and return the computed deformation"""
    if not hasattr(self,"l0x"):
      print("L0 not saved, saving it now.")
      self.save_length()
    for p,s in zip(self.pipe,self.spot_list):
      win = self.enlarged_window(s['bbox'],img.shape)
      #print("DEBUG: win is",s['bbox'],"sending",win)
      p.send(((win[0].start,win[1].start),img[win]))
    ol = False
    for p,s in zip(self.pipe,self.spot_list):
      r = p.recv()
      if isinstance(r,str):
        self.stop_tracking()
        raise LostSpotError("Tracker returned"+r)
      l = list(self.spot_list)
      l.remove(s)
      # Please excuse me for the following line,
      # understand: "if this box overlaps any existing box"
      if any([overlapping(a_b[0],a_b[1]['bbox']) for a_b in zip([r['bbox']]*len(l),l)]):
        if self.safe_mode:
          print("Overlapping!")
          self.stop_tracking()
          raise LostSpotError("[safe mode] Overlap")
        print("Overlap! Reducing spot window...")
        ol = True
        s['bbox'] = (min(s['bbox'][0]+1,s['y']-2),min(s['bbox'][1]+1,s['x']-2),
                     max(s['bbox'][2]-1,s['y']+2),max(s['bbox'][3]-1,s['x']+2))
        continue
      s.update(r)
      #print("DEBUG updating spot to",s)
    if ol:
      self.consecutive_overlaps += 1
      if self.consecutive_overlaps >= 10:
        print("Too many overlaps, I give up!")
        raise LostSpotError("Multiple overlaps")
    else:
      self.consecutive_overlaps = 0
    y = [s['y'] for s in self.spot_list]
    x = [s['x'] for s in self.spot_list]
    eyy = (max(y)-min(y))/self.l0y - 1
    exx = (max(x)-min(x))/self.l0x - 1
    return [100*eyy,100*exx]

  def stop_tracking(self):
    for p in self.pipe:
      p.send(("","stop"))


class Tracker(Process):
  """Process tracking a spot for videoextensometry."""
  def __init__(self,pipe,white_spots=False,thresh='auto',safe_mode=True):
    Process.__init__(self)
    self.pipe = pipe
    self.white_spots = white_spots
    self.safe_mode = safe_mode
    self.fallback_mode = False
    if thresh == 'auto':
      self.auto_thresh = True
    else:
      self.auto_thresh = False
      self.thresh = thresh

  def run(self):
    #print("DEBUG: process starting, thresh=",self.thresh)
    while True:
      offset,img = self.pipe.recv()
      if type(img) != np.ndarray:
        break
      oy,ox = offset
      r = self.evaluate(img)
      if not isinstance(r,dict):
        r = self.fallback(img)
        if not isinstance(r,dict):
          continue
      else:
        self.fallback_mode = False
      r['y'] += oy
      r['x'] += ox
      miny,minx,maxy,maxx = r['bbox']
      #print("DEBUG: bbox=",r['bbox'])
      r['bbox'] = miny+oy,minx+ox,maxy+oy,maxx+ox
      #print("DEBUG: new bbox=",r['bbox'])
      self.pipe.send(r)
    #print("DEBUG: Process terminating")

  def evaluate(self,img):
    img = cv2.medianBlur(img,5)
    if self.auto_thresh:
      self.thresh = threshold_otsu(img)
    if self.white_spots:
      bw = (img > self.thresh).astype(np.uint8)
    else:
      bw = (img <= self.thresh).astype(np.uint8)
    #cv2.imshow(self.name,bw*255)
    #cv2.waitKey(5)
    if not .1* img.size < np.count_nonzero(bw) < .8*img.size:
      print("reevaluating threshold!!")
      print("Ratio:",np.count_nonzero(bw)/img.size)
      print("old:",self.thresh)
      self.thresh = threshold_otsu(img)
      print("new:",self.thresh)
    m = cv2.moments(bw)
    r = {}
    try:
      r['x'] = m['m10']/m['m00']
      r['y'] = m['m01']/m['m00']
    except ZeroDivisionError:
      return -1
    x,y,w,h = cv2.boundingRect(bw)
    #if (h,w) == img.shape:
    #  return -1
    r['bbox'] = y,x,y+h,x+w
    return r

  def fallback(self,img):
    """Called when the spots are lost"""
    if self.safe_mode or self.fallback_mode:
      if self.fallback_mode:
        self.pipe.send("Fallback failed")
      else:
        self.pipe.send("[safe mode] Could not compute barycenter")
      self.fallback_mode = False
      return -1
    self.fallback_mode = True
    print("Loosing spot! Trying to reevaluate threshold...")
    self.thresh = threshold_otsu(img)
    return self.evaluate(img)<|MERGE_RESOLUTION|>--- conflicted
+++ resolved
@@ -90,15 +90,9 @@
     #bw[0,:] = bw[-1,:] = bw[:,0] = bw[:,-1] = -1
     l = regionprops(bw)
     # Remove the regions that are clearly not spots
-<<<<<<< HEAD
     l = [r for r in l if r.solidity > .8]
     # Remove the too small regions (150 is reeaally tiny)
-    l = [r for r in l if r.area > 150]
-=======
-    l = filter(lambda r:r.solidity > .8,l)
-    # Remove the too small regions (150 by default which is reeaally tiny)
-    l = filter(lambda r:r.area > self.min_area,l)
->>>>>>> 1e66f8e0
+    l = [r for r in l if r.area > self.min_area]
     l = sorted(l,key=lambda r:r.area,reverse=True)
     i = 0
     while i < len(l)-1:

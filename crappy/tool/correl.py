--- conflicted
+++ resolved
@@ -686,14 +686,9 @@
                    'fields', 'mask', 'mul']:
         unknown.append(k)
     if len(unknown) != 0:
-<<<<<<< HEAD
-      warnings.warn("Unrecognized parameter" + ('s: ' + str(unknown) if
-                    len(unknown) > 1 else ': ' + unknown[0]), SyntaxWarning)
-=======
       warnings.warn("Unrecognized parameter" + (
         's: ' + str(unknown) if len(unknown) > 1 else ': ' + unknown[0]),
         SyntaxWarning)
->>>>>>> 1e66f8e0
     self.verbose = kwargs.get("verbose", 0)
     self.debug(3, "You set the verbose level to the maximum.\n\
 It may help finding bugs or tracking errors but it may also \

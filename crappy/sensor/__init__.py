#from ._ximeaSensor import XimeaSensor
from ._ximeaSensor import Ximea
try:
    from ._jaiSensor import Jai
except:
    print "Jai not compatible with this installation \n"
    
from ._comediSensor import ComediSensor
from ._biotensSensor import BiotensSensor
from ._Agilent34420ASensor import Agilent34420ASensor
import comediModule as comediModule
<<<<<<< HEAD
import ximeaModule as ximeaModule
from ._dummySensor import DummySensor
=======
from ._dummySensor import DummySensor
from ._variateurTriboSensor import VariateurTriboSensor
>>>>>>> da574d1a
<|MERGE_RESOLUTION|>--- conflicted
+++ resolved
@@ -9,10 +9,8 @@
 from ._biotensSensor import BiotensSensor
 from ._Agilent34420ASensor import Agilent34420ASensor
 import comediModule as comediModule
-<<<<<<< HEAD
+
 import ximeaModule as ximeaModule
-from ._dummySensor import DummySensor
-=======
+
 from ._dummySensor import DummySensor
 from ._variateurTriboSensor import VariateurTriboSensor
->>>>>>> da574d1a

--- conflicted
+++ resolved
@@ -1,11 +1,5 @@
-<<<<<<< HEAD
 #coding: utf-8
 
-
-=======
-# coding: utf-8
-from __future__ import print_function
->>>>>>> eccd6a34
 from .masterblock import MasterBlock
 from ..inout import inout_list, in_list, out_list
 

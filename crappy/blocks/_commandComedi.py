from _meta import MasterBlock
import time
import os
import gc

class CommandComedi(MasterBlock):
	"""Receive a signal and translate it for the Biotens actuator"""
	def __init__(self, comedi_actuators):
		"""
Receive a signal and translate it for the Comedi card.

CommandComedi(comedi_actuators)

Parameters
----------
comedi_actuators : list of crappy.actuators.ComediActuator objects.


		"""
		self.comedi_actuators=comedi_actuators
		print "command comedi! "
	
	def main(self):
		print "command comedi! :", os.getpid()
		try:
			#t_max=0
			#t_mean=0
			#k=1
			last_cmd=0
			i=1
			loop_mean=0
			loop_max=0
			last_t=self.t0
			while True:
				#t_1=time.time()
				Data=self.inputs[0].recv()
				#t_recv=time.time()-t_1
				#t_max=max(t_max,t_recv)
				#t_mean+=t_recv
				#if k%500==0:
					#print "t_max, t_mean tension: ", t_max,t_mean/k
					#t_max=0
				#k+=1
				cmd=Data['signal'].values[0]
				#t_ori=Data['t(s)'][0]
				#t_now=time.time()-self.t0
				#delta+=(t_now-t_ori)
				#
					#print "delta comedi = ", (delta/i)
				if cmd!= last_cmd:
					for comedi_actuator in self.comedi_actuators:
						comedi_actuator.set_cmd(cmd)
					last_cmd=cmd
<<<<<<< HEAD
=======
				t_loop=time.time()
				loop_mean+=t_loop-last_t
				loop_max=max(loop_max,t_loop-last_t)
				if i%500==0:
					#print "t_loop sending comedi mean, max:                                                ", loop_mean/i,loop_max
					loop_max=0
				last_t=t_loop
				i+=1
>>>>>>> 326d7844
		except (Exception,KeyboardInterrupt) as e:
			print "Exception in CommandComedi : ", e
			for comedi_actuator in self.comedi_actuators:
				comedi_actuator.close()
			raise<|MERGE_RESOLUTION|>--- conflicted
+++ resolved
@@ -51,17 +51,6 @@
 					for comedi_actuator in self.comedi_actuators:
 						comedi_actuator.set_cmd(cmd)
 					last_cmd=cmd
-<<<<<<< HEAD
-=======
-				t_loop=time.time()
-				loop_mean+=t_loop-last_t
-				loop_max=max(loop_max,t_loop-last_t)
-				if i%500==0:
-					#print "t_loop sending comedi mean, max:                                                ", loop_mean/i,loop_max
-					loop_max=0
-				last_t=t_loop
-				i+=1
->>>>>>> 326d7844
 		except (Exception,KeyboardInterrupt) as e:
 			print "Exception in CommandComedi : ", e
 			for comedi_actuator in self.comedi_actuators:

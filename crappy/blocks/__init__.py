--- conflicted
+++ resolved
@@ -16,11 +16,7 @@
 from ._compacter  import Compacter
 from ._grapher import Grapher
 from ._measureAgilent34420A import MeasureAgilent34420A
-<<<<<<< HEAD
-=======
-from ._measureComediByStep import MeasureComediByStep
 from ._measureByStep import MeasureByStep
->>>>>>> bf49a21a
 from ._multiPath import MultiPath
 from ._pid import PID
 from ._reader import Reader

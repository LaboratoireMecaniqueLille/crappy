# coding: utf-8
# Blocks are classes, running indefinitely in a single process.
# Some of them are already implemented (see the reference manual),
# but you can also implement your own.

from .._global import NotInstalled

from .._global import NotInstalled,NotSupported
from .autoDrive import AutoDrive
from .camera import Camera
from .client import Client
from .dashboard import Dashboard
from .displayer import Displayer
from .drawing import Drawing
from .generator import Generator
from .gui import GUI
from .grapher import Grapher
from .ioblock import IOBlock
from .machine import Machine
from .mean import Mean
from .masterblock import MasterBlock
from .measureByStep import MeasureByStep
from .multiplex import Multiplex
from .pid import PID
from .reader import Reader
from .saver import Saver
<<<<<<< HEAD
try:
  from .signalGenerator import SignalGenerator
except ImportError:
  SignalGenerator = NotInstalled("SignalGenerator")
=======
from .server import Server
>>>>>>> 1e66f8e0
from .sink import Sink
from .videoExtenso import Video_extenso

try:
  from .correl import Correl
except ImportError:
  Correl = NotInstalled('Correl')

try:
  from .hdf_saver import Hdf_saver
except ImportError:
  Hdf_saver = NotInstalled("Hdf_saver")

try:
  from .signalGenerator import SignalGenerator
except ImportError:
  SignalGenerator = NotInstalled('SignalGenerator')<|MERGE_RESOLUTION|>--- conflicted
+++ resolved
@@ -24,14 +24,7 @@
 from .pid import PID
 from .reader import Reader
 from .saver import Saver
-<<<<<<< HEAD
-try:
-  from .signalGenerator import SignalGenerator
-except ImportError:
-  SignalGenerator = NotInstalled("SignalGenerator")
-=======
 from .server import Server
->>>>>>> 1e66f8e0
 from .sink import Sink
 from .videoExtenso import Video_extenso
 

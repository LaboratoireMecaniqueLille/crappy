# coding: utf-8
# Blocks are classes, running indefinitely in a single process.
# Some of them are already implemented (see the reference manual),
# but you can also implement your own.

from .._global import NotInstalled

from .._global import NotInstalled,NotSupported
from .autoDrive import AutoDrive
from .camera import Camera
from .dashboard import Dashboard
from .displayer import Displayer
from .drawing import Drawing
from .generator import Generator
from .grapher import Grapher
from .ioblock import IOBlock
from .machine import Machine
from .mean import Mean
from .masterblock import MasterBlock
from .measureByStep import MeasureByStep
from .multiplex import Multiplex
from .pid import PID
from .reader import Reader
from .saver import Saver
<<<<<<< HEAD
try:
  from .signalGenerator import SignalGenerator
except ImportError:
  SignalGenerator = NotInstalled("SignalGenerator")
=======
>>>>>>> 660af52e
from .sink import Sink
from .videoExtenso import Video_extenso

try:
  from .correl import Correl
except ImportError:
  Correl = NotInstalled('Correl')

try:
  from .hdf_saver import Hdf_saver
except ImportError:
  Hdf_saver = NotInstalled("Hdf_saver")

try:
  from .signalGenerator import SignalGenerator
except ImportError:
  SignalGenerator = NotInstalled('SignalGenerator')<|MERGE_RESOLUTION|>--- conflicted
+++ resolved
@@ -22,13 +22,10 @@
 from .pid import PID
 from .reader import Reader
 from .saver import Saver
-<<<<<<< HEAD
 try:
   from .signalGenerator import SignalGenerator
 except ImportError:
   SignalGenerator = NotInstalled("SignalGenerator")
-=======
->>>>>>> 660af52e
 from .sink import Sink
 from .videoExtenso import Video_extenso
 

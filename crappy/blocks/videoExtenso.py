﻿# coding: utf-8


import cv2
import sys
import os
import SimpleITK as sitk

from ..tool.videoextenso import LostSpotError,Video_extenso as VE
from ..tool.videoextensoConfig import VE_config
from .masterblock import MasterBlock
from ..camera import Camera

class Video_extenso(MasterBlock):
  def __init__(self,**kwargs):
    MasterBlock.__init__(self)
    default_labels = ['t(s)', 'Coord(px)', 'Eyy(%)', 'Exx(%)']
    for arg,default in [("camera","Ximea"),
                        ("save_folder",None),
                        ("save_period",1),
                        ("labels",default_labels),
                        ("show_fps",True),
                        ("show_image",False)
                        ]:
      try:
        setattr(self,arg,kwargs[arg])
        del kwargs[arg]
      except KeyError:
        setattr(self,arg,default)
    self.ve_kwargs = {}
    for arg in ['white_spots','update_thresh','num_spots','safe_mode','border']:
      if arg in kwargs:
        self.ve_kwargs[arg] = kwargs[arg]
        del kwargs[arg]
    self.cam_kwargs = kwargs

  def prepare(self):
    if self.save_folder and not os.path.exists(self.save_folder):
      os.makedirs(self.save_folder)
    self.cam = Camera.classes[self.camera]()
    self.cam.open(**self.cam_kwargs)
    self.ve = VE(**self.ve_kwargs)
    config = VE_config(self.cam,self.ve)
    config.main()
    self.ve.start_tracking()
    if self.show_image:
      try:
        flags = cv2.WINDOW_NORMAL | cv2.WINDOW_KEEPRATIO
      except AttributeError:
        flags = cv2.WINDOW_NORMAL
      cv2.namedWindow("Videoextenso",flags)
    self.loops = 0
    self.last_fps_print = 0
    self.last_fps_loops = 0

  def loop(self):
    self.loops += 1
    t,img = self.cam.read_image()
    try:
      d = self.ve.get_def(img)
    except LostSpotError:
      print("[VE block] Lost spots, terminating")
      self.ve.stop_tracking()
      raise
    if self.show_image:
      boxes = [r['bbox'] for r in self.ve.spot_list]
      for miny,minx,maxy,maxx in boxes:
        img[miny,minx:maxx] = 255
        img[maxy,minx:maxx] = 255
        img[miny:maxy,minx] = 255
        img[miny:maxy,maxx] = 255
      cv2.imshow("Videoextenso",img)
      cv2.waitKey(5)
    if self.show_fps:
      if t - self.last_fps_print > 2:
        sys.stdout.write("\rFPS: %.2f"%((self.loops - self.last_fps_loops)
                              /(t - self.last_fps_print)))
        sys.stdout.flush()
        self.last_fps_print = t
        self.last_fps_loops = self.loops

<<<<<<< HEAD

    centers = [(r['y'],r['x']) for r in self.ve.spot_list]
=======
    centers = map(lambda r: (r['y'],r['x']),self.ve.spot_list)
>>>>>>> eccd6a34
    self.send([t-self.t0,centers]+d)
    if self.save_folder and not self.loops%self.save_period:
      image = sitk.GetImageFromArray(img)
      sitk.WriteImage(image,
               self.save_folder + "img_%.6d_%.5f.tiff" % (
               self.loops, t-self.t0))

  def finish(self):
    self.ve.stop_tracking()
    if self.show_image:
      cv2.destroyAllWindows()

<|MERGE_RESOLUTION|>--- conflicted
+++ resolved
@@ -1,5 +1,4 @@
 ﻿# coding: utf-8
-
 
 import cv2
 import sys
@@ -79,12 +78,7 @@
         self.last_fps_print = t
         self.last_fps_loops = self.loops
 
-<<<<<<< HEAD
-
     centers = [(r['y'],r['x']) for r in self.ve.spot_list]
-=======
-    centers = map(lambda r: (r['y'],r['x']),self.ve.spot_list)
->>>>>>> eccd6a34
     self.send([t-self.t0,centers]+d)
     if self.save_folder and not self.loops%self.save_period:
       image = sitk.GetImageFromArray(img)

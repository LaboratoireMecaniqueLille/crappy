# coding: utf-8


from sys import platform
from multiprocessing import Process, Pipe
from time import sleep, time, localtime, strftime

from .._global import CrappyStop


class MasterBlock(Process):
  """
  This represent a Crappy block, it must be parent of all the blocks.
  Methods:
    main()
      It must not take any arg, it is where you define the main loop of
      the block. If not overriden, will raise an error

    add_[in/out]put(Link object)
      Add a link as [in/out]put

    prepare()
      This method will be called inside the new process but before actually
      starting the main loop of the program.  Use it for all the tasks to be
      done before starting the main loop (can be empty).
    start()
      This is the same start method as Process.start: it starts the process,
      so the initialization (defined in prepare method)
      will be done, but NOT the main loop.

    launch(t0)
      Once the process is started, calling launch will set the starting time
      and actually start the main method.  If the block was not started yet,
      it will be done automatically.
      t0: time to set as starting time of the block
      (mandatory, in seconds after epoch)

    status
      Property that can be accessed both in the process or from the parent
        "idle": Block not started yet
        "initializing": start was called and prepare is not over yet
        "ready": prepare is over, waiting to start main by calling launch
        "running": main is running
        "done": main is over
        "error": An error occured and the block stopped
        start and launch method will return instantly

  """
  instances = []

  def __init__(self):
    Process.__init__(self)
    # MasterBlock.instances.append(self)
    self.outputs = []
    self.inputs = []
    # This pipe allows to send 2 essential signals:
    # pipe1->pipe2 is to start the main function and set t0
    # pipe2->pipe1 to set process status to the parent
    self.pipe1, self.pipe2 = Pipe()
    self._status = "idle"
    self.in_process = False  # To know if we are in the process or not

  def __new__(cls, *args, **kwargs):
    instance = super().__new__(cls)
    MasterBlock.instances.append(instance)
    return instance

  def __del__(self):
    MasterBlock.instances.remove(self)

  def run(self):
    self.in_process = True  # we are in the process
    self.status = "initializing"
    self.prepare()
    self.status = "ready"
    # Wait for parent to tell me to start the main
    self.t0 = self.pipe2.recv()
    self.status = "running"
    try:
      self.begin()
      self._MB_last_t = time()
      self._MB_last_FPS = self._MB_last_t
      self._MB_loops = 0
      self.main()
      self.status = "done"
    except CrappyStop:
      print("[%r] Encountered CrappyStop Exception, terminating" % self)
    except KeyboardInterrupt:
      print("[%r] Keyboard interrupt received" % self)
    except Exception as e:
      print("[%r] Exception caught:" % self, e)
      self.finish()
      self.status = "error"
      raise
    self.finish()
    self.status = "done"

  @classmethod
  def get_status(cls):
    return [x.status for x in cls.instances]

  @classmethod
  def all_are(cls, s):
    """
    Returns true only if all processes status are s
    """
    l = cls.get_status()
    return len(set(l)) == 1 and s in l

  @classmethod
  def prepare_all(cls, verbose=True):
    """
    Starts all the blocks processes (block.prepare), but not the main loop
    """
    if verbose:
      def vprint(*args):
        print("[prepare]", *args)
    else:
      vprint = lambda *x: None
    vprint("Starting the blocks...")
    for instance in cls.instances:
      vprint("Starting", instance)
      instance.start()
      vprint("Started, PID:", instance.pid)
    vprint("All processes are started.")

  @classmethod
  def launch_all(cls, t0=None, verbose=True):
    if verbose:
      def vprint(*args):
        print("[launch]", *args)
    else:
      vprint = lambda *x: None
    if not cls.all_are('ready'):
      vprint("Waiting for all blocks to be ready...")
    while not cls.all_are('ready'):
      sleep(.1)
    vprint("All blocks ready, let's go !")
    if not t0:
      t0 = time()
    vprint("Setting t0 to", strftime("%d %b %Y, %H:%M:%S", localtime(t0)))
    for instance in cls.instances:
      instance.launch(t0)
    t1 = time()
    vprint("All blocks loop started. It took", (t1 - t0) * 1000, "ms")
    try:
      # Keep running
      l = cls.get_status()
      while not "done" in l or "error" in l:
        l = cls.get_status()
        sleep(1)
    except KeyboardInterrupt:
      print("Main proccess got keyboard interrupt!")
      # It will automatically propagate to the blocks processes
    if not cls.all_are('running'):
      print('Waiting for all processes to finish')
    t = time()
    while 'running' in cls.get_status() and time() - t < 3:
      sleep(.1)
    if cls.all_are('done'):
      print("Crappy terminated gracefully")
    else:
      print("Crappy terminated, blocks status:")
      for b in cls.instances:
        print(b)

  @classmethod
  def start_all(cls, t0=None, verbose=True):
    cls.prepare_all(verbose)
    cls.launch_all(t0, verbose)

  @classmethod
  def stop_all(cls, verbose=True):
    """
    Stops all the blocks (crappy.stop)
    """
    if verbose:
      def vprint(*args):
        print("[stop]", *args)
    else:
      vprint = lambda *x: None
    vprint("Stopping the blocks...")
    for instance in cls.instances:
      if instance.status == 'running':
        vprint("Stopping", instance, "(PID:{})".format(instance.pid))
        instance.stop()
    vprint("All blocks are stopped.")

  def begin(self):
    """
    If main is not overriden, this method will be called first, before
    entering the main loop
    """
    pass

  def finish(self):
    """
    If main is not overriden, this method will be called upon exit or after
    a crash.
    """
    pass

  def loop(self):
    raise NotImplementedError('You must override loop or main in' + str(self))

  def main(self):
    while not self.pipe2.poll():
      self.loop()
      self.handle_freq()
    print("[%r] Got stop signal, interrupting..." % self)

  def handle_freq(self):
    """
    For block with a given number of loops/s (use freq attr to set it)
    """
    self._MB_loops += 1
    t = time()
    if hasattr(self,'freq') and self.freq:
      d = t-self._MB_last_t+1/self.freq
      while d > 0:
        t = time()
        d = self._MB_last_t+1/self.freq-t
        sleep(max(0,d/2-2e-3))# Ugly, yet simple and pretty efficient
    self._MB_last_t = t
    if hasattr(self,'verbose') and self.verbose and\
            self._MB_last_t - self._MB_last_FPS > 2:
        print("[%r] loops/s:"%self,
            self._MB_loops/(self._MB_last_t - self._MB_last_FPS))
        self._MB_loops = 0
        self._MB_last_FPS = self._MB_last_t

  def launch(self, t0):
    """
    To start the main method, will call start if needed
    """
    if self.status == "idle":
      print(self, ": Called launch on unprepared process!")
      self.start()
    self.pipe1.send(t0)  # asking to start main in the process

  @property
  def status(self):
    """
    Returns the status of the block, from the process itself or the parent
    """
    if not self.in_process:
      while self.pipe1.poll():
        self._status = self.pipe1.recv()
      #If another process tries to get the status
      if 'linux' in platform:
        self.pipe2.send(self._status)

      #Somehow the previous line makes crappy hang on Windows, no idea why
      #It is not critical, but it means that process status can now only
      #be read from the process itself and ONE other process.
      #Luckily, only the parent (the main process) needs the status for now
    return self._status

  @status.setter
  def status(self, s):
    assert self.in_process, "Cannot set status from outside of the process!"
    self.pipe2.send(s)
    self._status = s

  def prepare(self):
    """The first code to be run in the new process, will only be called
    once and before the actual start of the main launch of the blocks
    can do nothing"""
    pass

  def send(self, data):
    """
    Send has 2 ways to operate: you can either build the ordered dict yourself
    or you can define self.labels (usually time first) and call send with a
    list. It will then map them to the dict.
    Note that ONLY OrderedDict can go through links
    """
    if isinstance(data, dict):
      pass
    elif isinstance(data, list):
<<<<<<< HEAD
      data = OrderedDict(list(zip(self.labels, data)))
=======
      data = dict(zip(self.labels, data))
>>>>>>> 606e6d2e
    elif data == 'stop':
      pass
    else:
      raise IOError("Trying to send a " + str(type(data)) + " in a link!")
    for o in self.outputs:
      o.send(data)

  def get_last(self, num=None):
    """
    Unlike the recv methods of Link, get_last is NOT guaranteed to return
    all the data going through the links! It is meant to get the latest values,
    discarding all the previous one (for a displayer for example)
    Its mode of operation is completely different since it can operate on
    multiple inputs at once. num is a list containing all the concerned inputs.
    The first call may be blocking until it receives data, all the others will
    return instantaneously, giving the latest known reading
    If num is None, it will operate on all the input link at once
    """
    if not hasattr(self, '_last_values'):
      self._last_values = [None]*len(self.inputs)
    if num is None:
      num = range(len(self.inputs))
    elif not isinstance(num,list):
      num = [num]
    for i in num:
      if self._last_values[i] is None:
        self._last_values[i] = self.inputs[i].recv()
      while self.inputs[i].poll():
        self._last_values[i] = self.inputs[i].recv()
    ret = {}
    for i in num:
      ret.update(self._last_values[i])
    return ret

  def get_all_last(self, num=None):
    """
    Almost the same as get_last, but will return all the data that goes
    through the links (in lists). Note that for the sake of returning at
    least one value per label, it MAY return a value more than once on
    successive calls. Also, if multiple links have the same label,
    only the last link's value will be kept
    """
    if not hasattr(self, '_all_last_values'):
      self._all_last_values = [None]*len(self.inputs)
    if num is None:
      num = range(len(self.inputs))
    elif not isinstance(num,list):
      num = [num]
    for i in num:
      if self._all_last_values[i] is None or self.inputs[i].poll():
        self._all_last_values[i] = self.inputs[i].recv_chunk()
      else:
        # Dropping all data (already sent on last call) except the last
        # to make sure the block has at least one value
        for key in self._all_last_values[i]:
          self._all_last_values[i][key] = [self._all_last_values[i][key][-1]]
    ret = {}
    for i in num:
      ret.update(self._all_last_values[i])
    return ret

  def drop(self, num=None):
    """Will clear the inputs of the blocks, performs like get_last
    but returns None instantly"""
    if num is None:
      num = range(len(self.inputs))
    elif not isinstance(num,list):
      num = [num]
    for n in num:
      self.inputs[n].clear()

  def add_output(self, o):
    self.outputs.append(o)

  def add_input(self, i):
    self.inputs.append(i)

  def stop(self):
    if self.status != 'running':
      return
    print('[%r] Stopping' % self)
    self.pipe1.send(0)
    t = time()
    while self.status != 'done' and time() - t < 2:
      sleep(.1)
      for i in self.inputs:
        i.send('stop')
    if self.status != "done":
      print('[%r] Could not stop properly, terminating' % self)
      try:
        self.terminate()
      except:
        pass
    else:
      print("[%r] Stopped correctly" % self)

  def __repr__(self):
    return str(type(self)) + " (" + self.status + ")"<|MERGE_RESOLUTION|>--- conflicted
+++ resolved
@@ -278,11 +278,7 @@
     if isinstance(data, dict):
       pass
     elif isinstance(data, list):
-<<<<<<< HEAD
-      data = OrderedDict(list(zip(self.labels, data)))
-=======
       data = dict(zip(self.labels, data))
->>>>>>> 606e6d2e
     elif data == 'stop':
       pass
     else:

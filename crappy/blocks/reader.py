# coding: utf-8


from .block import Block


class Reader(Block):
  """
  Read and print the input Link.

  Create a reader that prints the input data continuously.

  Args:
    - name (str): if set, will be printed to identify the reader.

  """

  def __init__(self, name=None):

<<<<<<< HEAD
    MasterBlock.__init__(self)
=======
    Args:
        name: if set, will be printed to identify the reader
    """
    Block.__init__(self)
>>>>>>> 57ff04e9
    self.name = name

  def loop(self):
    for i in self.inputs:
      d = i.recv_last()
      if d is not None:
        s = ""
        if self.name:
          s += self.name+" "
        s += "got: "+str(d)
        print(s)<|MERGE_RESOLUTION|>--- conflicted
+++ resolved
@@ -16,15 +16,7 @@
   """
 
   def __init__(self, name=None):
-
-<<<<<<< HEAD
-    MasterBlock.__init__(self)
-=======
-    Args:
-        name: if set, will be printed to identify the reader
-    """
     Block.__init__(self)
->>>>>>> 57ff04e9
     self.name = name
 
   def loop(self):

--- conflicted
+++ resolved
@@ -202,12 +202,8 @@
 					last_ttimer=t_now
 				
 				j+=1
-<<<<<<< HEAD
 			except (Exception,KeyboardInterrupt) as e:
 				print "Exception in videoextenso : ",e
-=======
-			except KeyboardInterrupt:
->>>>>>> d8a7d898
 				for i in range(0,self.NumOfReg):
 					proc_bary[i].terminate()
 				raise

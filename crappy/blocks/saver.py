--- conflicted
+++ resolved
@@ -78,22 +78,13 @@
           Data = self.inputs[0].recv_chunk()  # recv data
         else:
           Data = self.inputs[0].recv_delay(1)
-<<<<<<< HEAD
-        data = np.transpose(list(Data.values()))
+        data = np.transpose([i for i in Data.values() if isinstance(i[-1],(int,float))])
         fo = open(self.log_file, "a", buffering=3)
         # "a" for appending, buffering to limit r/w disk access.
         fo.seek(0, 2)  # place the "cursor" at the end of the file
 
         if first and not self.existing:
-          legend_ = list(Data.keys())
-=======
-        data = np.transpose([i for i in Data.values() if isinstance(i[-1],(int,float))])
-        fo = open(self.log_file, "a", buffering=3)  # "a" for appending, buffering to limit r/w disk access.
-        fo.seek(0, 2)  # place the "cursor" at the end of the file
-
-        if first and not self.existing:
           legend_ = [k for k,v in Data.items() if isinstance(v[-1],(int,float))]
->>>>>>> 606e6d2e
           if self.output_format == '.txt':
             fo.write(str([legend_[i] for i in range(len(legend_))]) + "\n")
           elif self.output_format == '.csv':

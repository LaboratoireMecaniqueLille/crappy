--- conflicted
+++ resolved
@@ -1,6 +1,4 @@
 # coding: utf-8
-
-from __future__ import print_function
 
 import socket
 
@@ -10,13 +8,7 @@
 class Client(Block):
   def __init__(self,address,port=1148,header=b'crappy_h\x01\x02\x03',
       bs=4096,load_method='pickle'):
-<<<<<<< HEAD
-    MasterBlock.__init__(self)
-=======
-    """
-    """
     Block.__init__(self)
->>>>>>> 57ff04e9
     self.niceness = -10
     self.address = address
     self.port = port

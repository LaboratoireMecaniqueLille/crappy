--- conflicted
+++ resolved
@@ -36,18 +36,13 @@
         unless repeat is set to True. If so, it will start over indefinelty.
 
   Kwargs:
-<<<<<<< HEAD
     - freq (default: 200): The frequency of the block.
 
       Note:
         If set and positive, the generator will try to send the command at this
         frequency (Hz).
-=======
-    freq: (default=200) The frequency of the block.
-      If set and positive, the generator will try to send the command at this
-      frequency (Hz). Else, it will go as fast as possible.
-      It relies on the Block freq control scheme (see block.py).
->>>>>>> 57ff04e9
+        Else, it will go as fast as possible.
+        It relies on the Block freq control scheme (see block.py).
 
         Else, it will go as fast as possible.
 

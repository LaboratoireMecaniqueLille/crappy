--- conflicted
+++ resolved
@@ -1,10 +1,4 @@
-<<<<<<< HEAD
 #coding: utf-8
-
-=======
-# coding: utf-8
-from __future__ import print_function, division
->>>>>>> 2794928f
 
 from time import time
 
@@ -63,17 +57,10 @@
 
     assert not kwargs, "generator: unknown kwargs: " + str(kwargs)
     self.path = path
-<<<<<<< HEAD
-    assert all([hasattr(generator_path,d['type']) for d in self.path]),\
-        "Invalid path in signal generator:"\
-        +str([s for s in self.path if not hasattr(generator_path,s['type'])])
-    self.labels = ['t(s)',self.cmd_label,self.cycle_label]
-=======
     assert all([hasattr(generator_path, d['type']) for d in self.path]), \
       "Invalid path in signal generator:" \
       + str(filter(lambda s: not hasattr(generator_path, s['type']), self.path))
     self.labels = ['t(s)', self.cmd_label, self.cycle_label]
->>>>>>> 2794928f
 
   def prepare(self):
     self.path_id = -1  # Will be incremented to 0 on first next_path

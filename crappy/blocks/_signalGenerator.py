from _meta import MasterBlock,delay
import numpy as np
import time
import pandas as pd
import os
import select # for testing loop frequency enforcement
import psutil


class SignalGenerator(MasterBlock):
	"""Many to one block. Generate a signal."""
	def __init__(self,path=None,send_freq=800,repeat=False,labels=['t(s)','signal','cycle']):
		"""
SignalGenerator(path=None,send_freq=800,repeat=False,labels=['t(s)','signal'])

Calculate a signal, based on the time (from t0). There is several configurations,
see the examples section for more details.

Parameters
----------
path : list of dict
	Each dict must contain parameters for one step. See Examples section below.
	Available parameters are :
	* waveform : {'sinus','square','triangle','limit','hold'}
		Shape of your signal, for every step.
	* freq : int or float
		Frequency of your signal.
	* time : int or float or None
		Time before change of step, for every step. If None, means infinite.
	* cycles : int or float or None (default)
		Number of cycles before change of step, for every step. If None, means infinite.
	* amplitude : int or float
		Amplitude of your signal.
	* offset: int or float
		Offset of your signal.
	* phase: int or float
		Phase of your signal (in radians). If waveform='limit', phase will be 
		the direction of the signal (up or down).
	* lower_limit : [int or float,sting]
		Only for 'limit' mode. Define the lower limit as a value of the
		labeled signal : [value,'label']
	* upper_limit : [int or float,sting]
		Only for 'limit' mode. Define the upper limit as a value of the 
		labeled signal : [value,'label']
send_freq : int or float , default = 800
	Loop frequency. Use this parameter to avoid over-use of processor and avoid
	filling the link too fast.
repeat : Boolean, default=False
	Set True is you want to repeat your sequence forever.
labels : list of strings, default =['t(s)','signal']
	Allows you to set the labels of output data.

Returns:
--------
Panda Dataframe with time, signal and cycle number. If waveform='limit', signal can be -1/0/1.

Examples:
---------
SignalGenerator(path=[{"waveform":"hold","time":3},
					{"waveform":"sinus","time":10,"phase":0,"amplitude":2,"offset":0.5,"freq":2.5},
					{"waveform":"triangle","time":10,"phase":np.pi,"amplitude":2,"offset":0.5,"freq":2.5},
					{"waveform":"square","time":10,"phase":0,"amplitude":2,"offset":0.5,"freq":2.5}
					{"waveform":"limit","cycles":3,"phase":0,"lower_limit":[-3,"signal"],"upper_limit":[2,"signal"]}],
					send_freq=400,repeat=True,labels=['t(s)','signal'])
In this example we displayed every possibility or waveform.
Every dict contains informations for one step.
The requiered informations depend on the type of waveform you need.

		"""
		print "PathGenerator!"
		self.path=path
		self.nb_step=len(path)
		self.send_freq=send_freq
		self.repeat=repeat
		self.labels=labels
		self.step=0
	def main(self):
		print "PathGenerator!" ,os.getpid()
		#p=psutil.Process(os.getpid())
		#print "niceness : ", p.nice
		#os.nice(-19)
		#print "niceness : ", p.nice
		last_t=self.t0
		cycle=0
		first=True
		first_of_step=True
		t_step=self.t0
		Data=pd.DataFrame()
		while self.step<self.nb_step:
			current_step=self.path[self.step] 
			try:
				self.waveform=current_step["waveform"]
				if self.waveform=='hold':
					self.time=current_step["time"]
				elif self.waveform=='limit':
					self.gain=current_step["gain"]
					self.cycles=current_step["cycles"]
					self.phase=current_step["phase"]
					self.lower_limit=current_step["lower_limit"]
					self.upper_limit=current_step["upper_limit"]
				else :
					self.time=current_step["time"]
					self.phase=current_step["phase"]
					self.amplitude=current_step["amplitude"]
					self.offset=current_step["offset"]
					self.freq=current_step["freq"]
					
			except KeyError as e:
				print "You didn't define parameter %s for step number %s" %(e,self.step)
				raise

				
			if self.waveform=="limit": #	 signal defined by a lower and upper limit
				alpha=np.sign(np.cos(self.phase))
				#last_a=self.t0
				while self.cycles is None or cycle<self.cycles:
					#a=time.time()
					#print "total time: ", (a-last_a)
					#last_a=a
					while time.time()-last_t<1./self.send_freq or first:
						for input_ in self.inputs:
							if input_.in_.poll() or first: # if there is data waiting
								Data=pd.concat([Data,input_.recv()],ignore_index=True)
						first=False
						delay(1./(100*1000*self.send_freq))
					last_t=time.time()					
					###################################################get data
					#for input_ in self.inputs:
						#if input_.in_.poll() or first: # if there is data waiting
							#Data=pd.concat([Data,input_.recv()],ignore_index=True)
					#first=False
					last_upper = (Data[self.upper_limit[1]]).last_valid_index()
					last_lower=(Data[self.lower_limit[1]]).last_valid_index()
					first_lower=(Data[self.lower_limit[1]]).first_valid_index()
					first_upper=(Data[self.upper_limit[1]]).first_valid_index()
					if first_of_step:
						if alpha>0:
							if Data[self.upper_limit[1]][last_upper]>self.upper_limit[0]: # if value > high_limit
								alpha=-1
						elif alpha <0:
							if Data[self.lower_limit[1]][last_lower]<self.lower_limit[0]: # if value < low_limit
								alpha=1
						first_of_step=False
					if self.upper_limit==self.lower_limit: # if same limits
						alpha=0
						cycle=time.time()-t_step
					if alpha>0:
						if Data[self.upper_limit[1]][last_upper]>self.upper_limit[0]: # if value > high_limit
							alpha=-1
							cycle+=0.5
					elif alpha <0:
						if Data[self.lower_limit[1]][last_lower]<self.lower_limit[0]: # if value < low_limit
							alpha=1
							cycle+=0.5
					if last_upper!=first_upper and last_lower!=first_lower: # clean old data
						Data=Data[min(last_upper,last_lower):]
					Array=pd.DataFrame([[last_t-self.t0,alpha*self.gain,cycle]],columns=self.labels)
					try:
						for output in self.outputs:
							output.send(Array)
					except:
						pass
				self.step+=1
				first_of_step=True
				cycle=0
				if self.repeat and self.step==self.nb_step:
					self.step=0
				t_step=time.time()
			elif self.waveform=="hold":
				while self.time is None or (time.time()-t_step)<self.time:
					while time.time()-last_t<1./self.send_freq:
						for input_ in self.inputs:
							if input_.in_.poll() or first: # if there is data waiting
								Data=pd.concat([Data,input_.recv()],ignore_index=True)
						first=False
						delay(1./(100*1000*self.send_freq))
					last_t=time.time()
					#for input_ in self.inputs: # recv inputs to avoid pipe overflow
						#if input_.in_.poll() or first: # if there is data waiting
							#Data=pd.concat([Data,input_.recv()],ignore_index=True)
					if self.step==0:
						self.alpha=0
					else:
						if self.path[self.step-1]["waveform"]=="limit":
<<<<<<< HEAD
							alpha=0
=======
							self.alpha=0
>>>>>>> 343f1455
						else:
							pass
					Array=pd.DataFrame([[last_t-self.t0,self.alpha,0]],columns=self.labels)
					try:
						for output in self.outputs:
							output.send(Array)
					except:
						pass
				self.step+=1
				first_of_step=True
				cycle=0
				if self.repeat and self.step==self.nb_step:
					self.step=0
				t_step=time.time()
			else:
				t_add=self.phase/(2*np.pi*self.freq)
				#last_a=self.t0
				sleep_max=0
				sleep_min=500
				sleep_avg=0
				sleep_tot=0
				t_sleep=0
				t_calc=0
				t_send=0
				loop_max=0
				j=1
				t_loop=self.t0
				t_loop_mean=0
				while self.time is None or (time.time()-t_step)<self.time:
					t1=time.time()
					#last_t=time.time()
					#sleep_time=last_t-t_sleep
					#sleep_max=max(sleep_max,sleep_time)
					#sleep_min=min(sleep_min,sleep_time)
					#sleep_tot+=sleep_time
					#sleep_avg=sleep_tot/j
					#t_sleep=last_t
					while time.time()-last_t<1./self.send_freq:
						delay(1./(100*1000*self.send_freq))
						#time.sleep(0.0001)
						#select.select([],[],[],0.0001)
						#time.sleep(1./(100*self.send_freq))
					last_t=time.time()
					t_sleep=max(last_t-t1,t_sleep)
					#sleep_time=last_t-t_sleep
					#sleep_max=max(sleep_max,sleep_time)
					#sleep_min=min(sleep_min,sleep_time)
					#sleep_tot+=t_sleep-last_t-t_sleep
					#sleep_avg=sleep_tot/j
					#if j%500==0:
						#print "min, avg, max = ", sleep_min,sleep_avg,sleep_max
					#j+=1
					t=last_t+t_add
					if self.waveform=="sinus":
						self.alpha=self.amplitude*np.sin(2*np.pi*(t-t_step)*self.freq)+self.offset
					elif self.waveform=="triangle":
						self.alpha=(4*self.amplitude*self.freq)*((t-t_step)-(np.floor(2*self.freq*(t-t_step)+0.5))/(2*self.freq))*(-1)**(np.floor(2*self.freq*(t-t_step)+0.5))+self.offset
					elif self.waveform=="square":
						self.alpha=self.amplitude*np.sign(np.cos(2*np.pi*(t-t_step)*
									self.freq))+self.offset
					else:
						raise Exception("invalid waveform : use sinus,triangle or square")
					t2=time.time()
					t_calc=max(t2-last_t,t_calc)
					cycle=0.5*np.floor(2*((t-t_step)*self.freq+0.25))
					Array=pd.DataFrame([[t-self.t0,self.alpha,cycle]],columns=self.labels)
					try:
						for output in self.outputs:
							output.send(Array)
							#print "sent!"
					except:
						print "exception"
						pass
					t3=time.time()
					t_send=max(t3-t2,t_send)
					loop_max=max(loop_max,t3-t_loop)
					t_loop_mean+=t3-t_loop
					if j%500==0:
						#print "sleep, calc, send = ", t_sleep,t_calc,t_send
						#print "time signalgenerator mean, max : ", t_loop_mean/j,loop_max
						loop_max=0
						t_sleep=0
						t_calc=0
						t_send=0
					t_loop=t3
					j+=1
				self.step+=1
				if self.repeat and self.step==self.nb_step:
					self.step=0
				t_step=time.time()
		raise Exception("Completed !")
  <|MERGE_RESOLUTION|>--- conflicted
+++ resolved
@@ -182,11 +182,7 @@
 						self.alpha=0
 					else:
 						if self.path[self.step-1]["waveform"]=="limit":
-<<<<<<< HEAD
-							alpha=0
-=======
 							self.alpha=0
->>>>>>> 343f1455
 						else:
 							pass
 					Array=pd.DataFrame([[last_t-self.t0,self.alpha,0]],columns=self.labels)

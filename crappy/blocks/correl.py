--- conflicted
+++ resolved
@@ -89,21 +89,7 @@
     t,img = self.camera.read_image()
     self.correl.setOrig(img.astype(np.float32))
     self.correl.prepare()
-<<<<<<< HEAD
-    while True:
-      if self.verbose:
-        t1 = time()
-        print("[Correl block] processed", nLoops / (t1 - t2), "ips")
-        t2 = t1
-      for i in range(nLoops):
-        self.loops += 1
-        t,img = self.camera.read_image()
-        if self.save_folder:
-          sitk.WriteImage(sitk.getImageFromArray(img),self.save_folder
-          +"img_%.6d.png"%self.loops)
-=======
     self.last_t = time() - 1
->>>>>>> ec9f84bf
 
   def loop(self):
     if self.verbose and self.loops%self.nloops == 0:

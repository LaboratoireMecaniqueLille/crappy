--- conflicted
+++ resolved
@@ -22,15 +22,12 @@
   """
 
   def __init__(self):
-<<<<<<< HEAD
-=======
     try:
       cv2.CAP_PROP_XI_WIDTH
     except AttributeError:
       print("Error: OpenCV was not compiled with -DWITH_XIMEA flag, "
             "cannot use XimeaCV camera")
       raise
->>>>>>> 57ff04e9
     Camera.__init__(self)
     self.name = "XimeaCV"
     self.cap = None

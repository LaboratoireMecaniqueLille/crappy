--- conflicted
+++ resolved
@@ -3,10 +3,6 @@
 from time import time
 
 from ..tool import comedi_bind as c
-<<<<<<< HEAD
-=======
-
->>>>>>> 2794928f
 from .inout import InOut
 
 
@@ -15,7 +11,6 @@
 
   def __init__(self, **kwargs):
     InOut.__init__(self)
-<<<<<<< HEAD
     self.default = {'device': b'/dev/comedi0',
                     'subdevice': 0,
                     'channels': [0],
@@ -28,20 +23,6 @@
                     'out_gain': 1,
                     'out_offset': 0,
                     'out_subdevice': 1
-=======
-    self.default = {'device':'/dev/comedi0',
-                    'subdevice':0,
-                    'channels':[0],
-                    'range_num':0,
-                    'gain':1,
-                    'offset':0,
-                    'make_zero':True,
-                    'out_channels':[],
-                    'out_range_num':0,
-                    'out_gain':1,
-                    'out_offset':0,
-                    'out_subdevice':1
->>>>>>> 2794928f
                     }
     self.kwargs = self.default
     # For consistency with out_*, in_xxx is equivalent to xxx:
@@ -51,11 +32,8 @@
         del kwargs[arg]
     self.kwargs.update(kwargs)
     self.device_name = self.kwargs['device']
-<<<<<<< HEAD
     if isinstance(self.device_name,str):
       self.device_name = bytes(self.device_name,'utf-8')
-=======
->>>>>>> 2794928f
       # We need to give this to a c function, so convert it to bytes
     self.subdevice = self.kwargs['subdevice']
     self.out_subdevice = self.kwargs['out_subdevice']
@@ -122,10 +100,6 @@
             print("WARNING: could not measure offset on channel",chan['num'])
           else:
             chan['offset'] += off[i]
-<<<<<<< HEAD
-
-=======
->>>>>>> 2794928f
 
   def set_cmd(self, *cmd):
     """To set the value of the outputs (when specified)
@@ -159,11 +133,7 @@
                                      c.AREF_GROUND)
 
       val = c.comedi_to_phys(data_read, chan['range_ds'], chan['maxdata'])
-<<<<<<< HEAD
       data.append(val * chan['gain'] + chan['offset'])
-=======
-      data.append(val*chan['gain']+chan['offset'])
->>>>>>> 2794928f
     return data
 
   def close(self):

# coding: utf-8
<<<<<<< HEAD


from time import time

from ..tool import comedi_bind as c
=======
from __future__ import print_function, absolute_import

from time import time

from . import comedi as c
>>>>>>> bf7856ad

from .inout import InOut


class Comedi(InOut):
  """Comedi object, for IO with cards using comedi driver"""

  def __init__(self, **kwargs):
    InOut.__init__(self)
<<<<<<< HEAD
    self.default = {'device':b'/dev/comedi0',
                    'subdevice':0,
                    'channels':[0],
                    'range_num':0,
                    'gain':1,
                    'offset':0,
                    'make_zero':True,
                    'out_channels':[],
                    'out_range_num':0,
                    'out_gain':1,
                    'out_offset':0,
                    'out_subdevice':1
=======
    self.default = {'device': '/dev/comedi0',
                    'subdevice': 0,
                    'channels': [0],
                    'range_num': 0,
                    'gain': 1,
                    'offset': 0,
                    'make_zero': True,
                    'out_channels': [],
                    'out_range_num': 0,
                    'out_gain': 1,
                    'out_offset': 0,
                    'out_subdevice': 1
>>>>>>> bf7856ad
                    }
    self.kwargs = self.default
    # For consistency with out_*, in_xxx is equivalent to xxx:
    for arg in kwargs:
      if arg.startswith('in_'):
        kwargs[arg[3:]] = kwargs[arg]
        del kwargs[arg]
    self.kwargs.update(kwargs)
    self.device_name = self.kwargs['device']
    if isinstance(self.device_name,str):
      self.device_name = bytes(self.device_name,'utf-8')
      # We need to give this to a c function, so convert it to bytes
    self.subdevice = self.kwargs['subdevice']
    self.out_subdevice = self.kwargs['out_subdevice']
    if not isinstance(self.kwargs['channels'], list):
      self.kwargs['channels'] = [self.kwargs['channels']]
    self.channels = []
    self.channels_dict = {}
    # Turning in channels kwargs into a list of dict with each channel setting
    for i, chan in enumerate(self.kwargs['channels']):
      d = {'num': chan}
      for s in ['range_num', 'gain', 'offset', 'make_zero']:
        if isinstance(self.kwargs[s], list):
          try:
            d[s] = self.kwargs[s][i]
          except IndexError:
            print("Lists length differ in Comedi constructor!")
            raise
        else:
          d[s] = self.kwargs[s]
      # To quickly get the channel settings with its number (for get_data)
      self.channels_dict[chan] = len(self.channels)
      self.channels.append(d)

    # Same as above, but for out_channels
    if not isinstance(self.kwargs['out_channels'], list):
      self.kwargs['out_channels'] = [self.kwargs['out_channels']]
    self.out_channels = []
    for i, chan in enumerate(self.kwargs['out_channels']):
      d = {'num': chan}
      for s in ['out_range_num', 'out_gain', 'out_offset']:
        if isinstance(self.kwargs[s], list):
          try:
            d[s[4:]] = self.kwargs[s][i]
          except IndexError:
            print("Lists length differ in Comedi constructor!")
            raise
        else:
          d[s[4:]] = self.kwargs[s]
      self.out_channels.append(d)

  def open(self):
    """
    Starts commmunication with the device, must be called before any
    set_cmd or get_data
    It reads channel properties from the device, those will be used
    in data_read/data_write
    """
    self.device = c.comedi_open(self.device_name)
    for chan in self.channels:
      chan['maxdata'] = c.comedi_get_maxdata(self.device, self.subdevice,
                                             chan['num'])
      chan['range_ds'] = c.comedi_get_range(self.device, self.subdevice,
                                            chan['num'], chan['range_num'])
    for chan in self.out_channels:
      chan['maxdata'] = c.comedi_get_maxdata(self.device, self.out_subdevice,
                                             chan['num'])
      chan['range_ds'] = c.comedi_get_range(self.device, self.out_subdevice,
<<<<<<< HEAD
                                          chan['num'], chan['range_num'])
=======
                                            chan['num'], chan['range_num'])
      c.comedi_dio_config(self.device, 2, chan['num'], 1)
      c.comedi_dio_write(self.device, 2, chan['num'], 1)
>>>>>>> bf7856ad
    if any([i['make_zero'] for i in self.channels]):
      off = self.eval_offset()
      for i, chan in enumerate(self.channels):
        if chan['make_zero']:
<<<<<<< HEAD
          if off[i] != off[i]: # True if off[i] is a nan
            print("WARNING: could not measure offset on channel",chan['num'])
          else:
            chan['offset'] += off[i]

=======
          chan['offset'] += off[i]
>>>>>>> bf7856ad

  def set_cmd(self, *cmd):
    """To set the value of the outputs (when specified)
    Takes as many argument as opened output channels"""
    assert len(cmd) == len(self.out_channels), \
      "set_cmd takes {} args, but got {}".format(
        len(self.out_channels), len(cmd))
    for val, chan in zip(cmd, self.out_channels):
      val = val * chan['gain'] + chan['offset']
      out_a = c.comedi_from_phys(val, chan['range_ds'], chan['maxdata'])
      c.comedi_data_write(self.device, self.out_subdevice, chan['num'],
                          chan['range_num'], c.AREF_GROUND, out_a)

  def get_data(self, channel="all"):
    """To read the value on input_channels. If channel is specified, it will
    only read and return these channels. 'all' (default) will read all opened
    channels"""
    if channel == 'all':
      to_read = self.channels
    else:
      if not isinstance(channel, list):
        channel = [channel]
      to_read = [self.channels[self.channels_dict[i]] for i in channel]

    data = [time()]
    for chan in to_read:
      data_read = c.comedi_data_read(self.device,
                                     self.subdevice,
                                     chan['num'],
                                     chan['range_num'],
                                     c.AREF_GROUND)

<<<<<<< HEAD
      val = c.comedi_to_phys(data_read, chan['range_ds'], chan['maxdata'])
      data.append(val*chan['gain']+chan['offset'])
=======
      val = c.comedi_to_phys(data_read[1], chan['range_ds'], chan['maxdata'])
      data.append(val * chan['gain'] + chan['offset'])
>>>>>>> bf7856ad
    return data

  def close(self):
    ret = c.comedi_close(self.device)
    if ret != 0: print('Comedi.close failed')<|MERGE_RESOLUTION|>--- conflicted
+++ resolved
@@ -1,18 +1,8 @@
 # coding: utf-8
-<<<<<<< HEAD
-
 
 from time import time
 
 from ..tool import comedi_bind as c
-=======
-from __future__ import print_function, absolute_import
-
-from time import time
-
-from . import comedi as c
->>>>>>> bf7856ad
-
 from .inout import InOut
 
 
@@ -21,21 +11,7 @@
 
   def __init__(self, **kwargs):
     InOut.__init__(self)
-<<<<<<< HEAD
-    self.default = {'device':b'/dev/comedi0',
-                    'subdevice':0,
-                    'channels':[0],
-                    'range_num':0,
-                    'gain':1,
-                    'offset':0,
-                    'make_zero':True,
-                    'out_channels':[],
-                    'out_range_num':0,
-                    'out_gain':1,
-                    'out_offset':0,
-                    'out_subdevice':1
-=======
-    self.default = {'device': '/dev/comedi0',
+    self.default = {'device': b'/dev/comedi0',
                     'subdevice': 0,
                     'channels': [0],
                     'range_num': 0,
@@ -47,7 +23,6 @@
                     'out_gain': 1,
                     'out_offset': 0,
                     'out_subdevice': 1
->>>>>>> bf7856ad
                     }
     self.kwargs = self.default
     # For consistency with out_*, in_xxx is equivalent to xxx:
@@ -116,26 +91,16 @@
       chan['maxdata'] = c.comedi_get_maxdata(self.device, self.out_subdevice,
                                              chan['num'])
       chan['range_ds'] = c.comedi_get_range(self.device, self.out_subdevice,
-<<<<<<< HEAD
                                           chan['num'], chan['range_num'])
-=======
-                                            chan['num'], chan['range_num'])
-      c.comedi_dio_config(self.device, 2, chan['num'], 1)
-      c.comedi_dio_write(self.device, 2, chan['num'], 1)
->>>>>>> bf7856ad
     if any([i['make_zero'] for i in self.channels]):
       off = self.eval_offset()
       for i, chan in enumerate(self.channels):
         if chan['make_zero']:
-<<<<<<< HEAD
           if off[i] != off[i]: # True if off[i] is a nan
             print("WARNING: could not measure offset on channel",chan['num'])
           else:
             chan['offset'] += off[i]
 
-=======
-          chan['offset'] += off[i]
->>>>>>> bf7856ad
 
   def set_cmd(self, *cmd):
     """To set the value of the outputs (when specified)
@@ -168,13 +133,8 @@
                                      chan['range_num'],
                                      c.AREF_GROUND)
 
-<<<<<<< HEAD
       val = c.comedi_to_phys(data_read, chan['range_ds'], chan['maxdata'])
-      data.append(val*chan['gain']+chan['offset'])
-=======
-      val = c.comedi_to_phys(data_read[1], chan['range_ds'], chan['maxdata'])
       data.append(val * chan['gain'] + chan['offset'])
->>>>>>> bf7856ad
     return data
 
   def close(self):

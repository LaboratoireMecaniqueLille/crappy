--- conflicted
+++ resolved
@@ -2,10 +2,6 @@
 
 from time import time
 
-<<<<<<< HEAD
-#from ..tool import comedi_bind as c
-=======
->>>>>>> 57ff04e9
 from .inout import InOut
 from .._global import OptionalModule
 try:

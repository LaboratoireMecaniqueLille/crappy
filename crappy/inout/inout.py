# coding: utf-8

<<<<<<< HEAD

=======
from __future__ import print_function, division
>>>>>>> bf7856ad

from time import time

from .._global import DefinitionError


class MetaIO(type):
  """
  Metaclass that will define all IO objects
  All IO classes should be of this type
  To do so, simply add __metaclass__ = MetaIO in the class definition
  (Obviously, you must import this Metaclass first)
  """
  classes = {}  # This dict will keep track of all the existing cam classes
  # Attention: It keeps track of the CLASSES, not the instances !
  # If a class is defined without these
  IOclasses = {}  # Classes that are inputs and outputs
  Oclasses = {}  # Classes that only outputs
  Iclasses = {}  # Classes that only inputs
  needed_methods = ["open", "close"]

  # methods, it will raise an error

  def __new__(metacls, name, bases, dict):
    # print "[MetaIO.__new__] Creating class",name,"from metaclass",metacls
    return type.__new__(metacls, name, bases, dict)

  def __init__(cls, name, bases, dict):
    """
    Note: MetaIO is a MetaClass: we will NEVER do c = MetaIO(...)
    This __init__ is used to init the classes of type MetaIO
    (with __metaclass__ = MetaIO as a class attribute)
    and NOT an instance of MetaClass
    """
    # print "[MetaIO.__init__] Initializing",cls
    type.__init__(cls, name, bases, dict)  # This is the important line
    # It creates the class, the same way we could do this:
    # MyClass = type(name,bases,dict)
    # bases is a tuple containing the parents of the class
    # dict is the dict with the methods

    # MyClass = type("MyClass",(object,),{'method': do_stuff})
    # is equivalent to
    # class MyClass(object):
    #   def method():
    #       do_stuff()

    # Check if this class hasn't already been created
    if name in MetaIO.classes:
      raise DefinitionError("Cannot redefine " + name + " class")
    # Check if mandatory methods are defined
    missing_methods = []
    for m in MetaIO.needed_methods:
      if not m in dict:
        missing_methods.append(m)
    if name != "InOut":
      if missing_methods:
        raise DefinitionError("Class " + name + " is missing methods: " + str(
          missing_methods))
      i = ("get_data" in dict)
      o = ("set_cmd" in dict)
      if i and o:
        MetaIO.IOclasses[name] = cls
      elif i:
        MetaIO.Iclasses[name] = cls
      elif o:
        MetaIO.Oclasses[name] = cls
      else:
        raise DefinitionError(
          name + " needs at least get_data or set_cmd method")
      MetaIO.classes[name] = cls

<<<<<<< HEAD
class InOut(object, metaclass=MetaIO):
=======

class InOut(object):
  __metaclass__ = MetaIO

>>>>>>> bf7856ad
  @classmethod
  def is_input(cls):
    return hasattr(cls, 'get_data')

  @classmethod
  def is_output(cls):
    return hasattr(cls, 'set_cmd')

  def eval_offset(self, delay=2):
    assert self.is_input(), "eval_offset requires a get_data method!"
    t0 = time()
    table = []
    while True:
      if time() > t0 + delay:
        break
      table.append(self.get_data()[1:])
    ret = []
    for i in zip(*table):
      ret.append(-sum(i) / len(i))
    return ret<|MERGE_RESOLUTION|>--- conflicted
+++ resolved
@@ -1,10 +1,4 @@
 # coding: utf-8
-
-<<<<<<< HEAD
-
-=======
-from __future__ import print_function, division
->>>>>>> bf7856ad
 
 from time import time
 
@@ -77,14 +71,7 @@
           name + " needs at least get_data or set_cmd method")
       MetaIO.classes[name] = cls
 
-<<<<<<< HEAD
-class InOut(object, metaclass=MetaIO):
-=======
-
-class InOut(object):
-  __metaclass__ = MetaIO
-
->>>>>>> bf7856ad
+class InOut(object, metaclass = MetaIO):
   @classmethod
   def is_input(cls):
     return hasattr(cls, 'get_data')

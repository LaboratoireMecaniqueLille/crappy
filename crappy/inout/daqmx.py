# coding: utf-8
<<<<<<< HEAD

=======
from __future__ import print_function, division
>>>>>>> bf7856ad

import numpy as np
import time
from PyDAQmx import *

from .inout import InOut


def get_daqmx_devices_names():
  """
  Get all connected daqmx devices.
  Returns:
      a list of all connected daqmx devices.

  """
  buffer_size = 4096
  buffer = ctypes.create_string_buffer(buffer_size)
  DAQmxGetSysDevNames(buffer, buffer_size)
  print(len(buffer.value.split(",")), " devices detected: ", buffer.value)
  return buffer.value.split(",")


def listify(stuff, l):
  r = stuff if isinstance(stuff, list) else [stuff] * l
  assert len(r) == l, "Invalid list length for " + str(r)
  return r


class Daqmx(InOut):
  """
  Class to use DAQmx devices
  kwargs:
    device (str): Name of the device to open. Default: 'Dev1'
    channels (list of str/int): Names or ids of the channels to read
      default: ['ai0']
    gain (list of floats): Gains to apply to each reading
    offset (list of floats): Offset to apply to each reading
    range (list of floats): Max value for the reading (max: 5V)
      must be in [.5,1.,2.5,5.]
      default: 5
      See niDAQ api for more details
    make_zero (list of bools): If True, the average value on the channel
      at opening will be evaluated and substracted to the actual reading
      default: True
    nperscan (int): If using streamer mode, number of readings to acquire
      on each get_stream call
    samplerate (float): If using streamer mode, frequency of acquition
      when calling get_stream
    out_channels (list of str/int): names or ids of the output channels
      default: []
    out_gain (list of floats): gains to apply to the commands
      default: 1
    out_offset (list of floats): offset to apply to the commands
      default: 0
    out_range (list of floats): Max value of the output (max: 5V)
      must be in [.5,1.,2.5,5.]
      default: 5
      See niDAQ api for more details
  Note: If an argument taken as a list is given as a single value, it
  will be applied to all channels.
  """

  def __init__(self, **kwargs):
    InOut.__init__(self)
    # For now, kwargs like in_gain are eqivalent to gain
    # (it is for consitency with out_gain, out_channels, etc...)
    for arg in kwargs:
      if arg in kwargs and arg.startswith('in_'):
        kwargs[arg[3:]] = kwargs[arg]
        del kwargs[arg]
    for arg, default in [('device', 'Dev1'),
                         ('channels', ['ai0']),
                         ('gain', 1),
                         ('offset', 0),
                         ('range', 5),  # Unipolar
                         ('make_zero', True),
                         ('nperscan', 1000),
                         ('sample_rate', 10000),
                         ('out_channels', []),
                         ('out_gain', 1),
                         ('out_offset', 0),
                         ('out_range', 5)  # Unipolar
                         ]:
      if arg in kwargs:
        setattr(self, arg, kwargs[arg])
        del kwargs[arg]
      else:
        setattr(self, arg, default)
    assert len(kwargs) == 0, "Daqmx got unsupported arg(s)" + str(kwargs)
    self.check_vars()

  def check_vars(self):
    """
    Turns the settings into lists of the same length, each index standing for
    one channel.
    if a list is given, simply check the length
    else make a list of the correct length containing only the given value
    """
    # IN channels
    self.channels = self.channels if isinstance(self.channels, list) \
      else [self.channels]
    nin = len(self.channels)
    for i in range(nin):
      if isinstance(self.channels[i], int):
        self.channels[i] = 'ai' + str(self.channels[i])
    self.gain = listify(self.gain, nin)
    self.offset = listify(self.offset, nin)
    self.range = listify(self.range, nin)
    self.make_zero = listify(self.make_zero, nin)
    # OUT channels
    self.out_channels = self.out_channels if isinstance(self.out_channels, list) \
      else [self.out_channels]
    nout = len(self.out_channels)
    for i in range(nout):
      if isinstance(self.out_channels[i], int):
        self.out_channels[i] = 'ao' + str(self.out_channels[i])
    self.out_gain = np.array(listify(self.out_gain, nout))
    self.out_offset = np.array(listify(self.out_offset, nout))
    self.out_range = listify(self.out_range, nout)
    assert nin + nout, "DAQmx has no in nor out channels!"

  def open(self):
    DAQmxResetDevice(self.device)
    # IN channels
    if self.channels:
      self.handle = TaskHandle()
      self.nread = int32()
      DAQmxCreateTask("", byref(self.handle))
      for i, chan in enumerate(self.channels):
        DAQmxCreateAIVoltageChan(self.handle, self.device + "/" + chan, "",
                                 DAQmx_Val_Cfg_Default,
                                 0, self.range[i],
                                 DAQmx_Val_Volts, None)
      if any(self.make_zero):
        off = self.eval_offset()
        for i, make_zero in enumerate(self.make_zero):
          if make_zero:
            self.offset[i] += off[i]
    # OUT channels
    if self.out_channels:
      self.out_handle = TaskHandle()
      DAQmxCreateTask("", byref(self.out_handle))
      for i, chan in enumerate(self.out_channels):
        DAQmxCreateAOVoltageChan(self.out_handle, self.device + "/" + chan, "",
                                 0, self.out_range[i],
                                 DAQmx_Val_Volts, None)
      DAQmxStartTask(self.out_handle)

  def get_data(self):
    """
    Returns a tuple of length len(self.channels)+1
    first element is the time, others are readings of each channel
    """
    return [i[0] for i in self.get_stream(1)]

  def get_stream(self, npoints=None):
    """
    Read the analog voltage on specified channels
    Args:
        channels: List of ints, the INDEX of the channels to read
          Ex: if self.channels = ['ai1','ai2','ai4']
            channels = [1,2] will read ai2 and ai4
          if None (default) will read all opened channels
        npoints: number of values to read.
          if None, will use the value of self.nperscan
    Returns:
        a tuple of len(self.channels)+1 lists of length npoints
        first list is the time, the others are the read voltages
    """
    if npoints is None:
      npoints = self.nperscan
    DAQmxCfgSampClkTiming(self.handle, "",
                          self.sample_rate, DAQmx_Val_Rising,
                          DAQmx_Val_FiniteSamps,
                          npoints + 1)
    DAQmxStartTask(self.handle)
    data = np.empty((len(self.channels), npoints), dtype=np.float64)
    t0 = time.time()
    # DAQmx Read Code
    DAQmxReadAnalogF64(self.handle, npoints, 10.0,
                       DAQmx_Val_GroupByChannel, data,
                       npoints * len(self.channels), byref(self.nread), None)
    t = time.time()
    # DAQmx Stop Code
    DAQmxStopTask(self.handle)
    t1 = ((
          t + t0) - npoints / self.sample_rate) / 2  # Estimated starting of the acq
    return [[t1 + i / self.sample_rate for i in range(npoints)]] \
           + [data[i, :] * self.gain[i] + self.offset[i] for i in
              range(len(self.channels))]

  def set_cmd(self, *args):
    """
    Set the output(s) to the specified value
    Takes n arguments, n being the number of channels open at init
    ith argument is the value to set to the ith channel
    """
    assert len(args) == len(self.out_channels)
    data = np.array(args, dtype=np.float64) * self.out_gain + self.out_offset
    DAQmxWriteAnalogF64(self.out_handle, 1, 1, 10.0, DAQmx_Val_GroupByChannel,
                        data, None, None)

  def close(self):
    """Close the connection."""
    if self.handle:
      DAQmxStopTask(self.handle)
      DAQmxClearTask(self.handle)
    if self.out_handle:
      DAQmxStopTask(self.out_handle)
      DAQmxClearTask(self.out_handle)<|MERGE_RESOLUTION|>--- conflicted
+++ resolved
@@ -1,9 +1,4 @@
 # coding: utf-8
-<<<<<<< HEAD
-
-=======
-from __future__ import print_function, division
->>>>>>> bf7856ad
 
 import numpy as np
 import time

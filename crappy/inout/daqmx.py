# coding: utf-8

import numpy as np
import time
<<<<<<< HEAD
#from PyDAQmx import *
=======
>>>>>>> 57ff04e9

from .inout import InOut
from .._global import OptionalModule
try:
  import PyDAQmx
except (ModuleNotFoundError,ImportError):
  PyDAQmx = OptionalModule("PyDAQmx")


def get_daqmx_devices_names():
  """
  Get all connected daqmx devices.

  Returns:
    A list of all connected daqmx devices.

  """
  buffer_size = 4096
  buffer = PyDAQmx.create_string_buffer(buffer_size)
  PyDAQmx.DAQmxGetSysDevNames(buffer, buffer_size)
  print(len(buffer.value.split(",")), " devices detected: ", buffer.value)
  return buffer.value.split(",")


def listify(stuff, l):
  r = stuff if isinstance(stuff, list) else [stuff] * l
  assert len(r) == l, "Invalid list length for " + str(r)
  return r


class Daqmx(InOut):
  """
  Class to use DAQmx devices.

  Kwargs:
    - device (str, default: 'Dev1'): Name of the device to open.
    - channels (list of str/int, default: ['ai0']): Names or ids of the channels
      to read.
    - gain (list of floats): Gains to apply to each reading.
    - offset (list of floats): Offset to apply to each reading.
    - range (list of floats, [.5, 1., 2.5, 5.], max: 5V, default: 5): Max value
      for the reading.

      Note:
        See niDAQ api for more details.

    - make_zero (list of bools, default: True): If True, the average value on
      the channel at opening will be evaluated and substracted to the actual
      reading.
    - nperscan (int): If using streamer mode, number of readings to acquire
      on each get_stream call.
    - samplerate (float): If using streamer mode, frequency of acquition
      when calling get_stream.
    - out_channels (list of str/int, default: []): Names or ids of the output
      channels.
    - out_gain (list of floats, default: 1): Gains to apply to the commands.
    - out_offset (list of floats, default: 0): Offset to apply to the commands.
    - out_range (list of floats, [.5, 1., 2.5, 5.], max: 5V, default: 5): Max
      value of the output.

      Note:
        See niDAQ api for more details.

        If an argument taken as a list is given as a single value, it
        will be applied to all channels.

  """

  def __init__(self, **kwargs):
    InOut.__init__(self)
    # For now, kwargs like in_gain are eqivalent to gain
    # (it is for consitency with out_gain, out_channels, etc...)
    for arg in kwargs:
      if arg in kwargs and arg.startswith('in_'):
        kwargs[arg[3:]] = kwargs[arg]
        del kwargs[arg]
    for arg, default in [('device', 'Dev1'),
                         ('channels', ['ai0']),
                         ('gain', 1),
                         ('offset', 0),
                         ('range', 5),  # Unipolar
                         ('make_zero', True),
                         ('nperscan', 1000),
                         ('sample_rate', 10000),
                         ('out_channels', []),
                         ('out_gain', 1),
                         ('out_offset', 0),
                         ('out_range', 5)  # Unipolar
                         ]:
      if arg in kwargs:
        setattr(self, arg, kwargs[arg])
        del kwargs[arg]
      else:
        setattr(self, arg, default)
    assert len(kwargs) == 0, "Daqmx got unsupported arg(s)" + str(kwargs)
    self.check_vars()

  def check_vars(self):
    """
    Turns the settings into lists of the same length, each index standing for
    one channel.

    Note:
      If a list is given, simply check the length.

      Else make a list of the correct length containing only the given value.

    """
    # IN channels
    self.channels = self.channels if isinstance(self.channels, list) \
      else [self.channels]
    nin = len(self.channels)
    for i in range(nin):
      if isinstance(self.channels[i], int):
        self.channels[i] = 'ai' + str(self.channels[i])
    self.gain = listify(self.gain, nin)
    self.offset = listify(self.offset, nin)
    self.range = listify(self.range, nin)
    self.make_zero = listify(self.make_zero, nin)
    # OUT channels
    self.out_channels = self.out_channels if \
        isinstance(self.out_channels, list) else\
        [self.out_channels]
    nout = len(self.out_channels)
    for i in range(nout):
      if isinstance(self.out_channels[i], int):
        self.out_channels[i] = 'ao' + str(self.out_channels[i])
    self.out_gain = np.array(listify(self.out_gain, nout))
    self.out_offset = np.array(listify(self.out_offset, nout))
    self.out_range = listify(self.out_range, nout)
    assert nin + nout, "DAQmx has no in nor out channels!"

  def open(self):
    PyDAQmx.DAQmxResetDevice(self.device)
    self.handle,self.out_handle = None,None
    # IN channels
    if self.channels:
      self.handle = PyDAQmx.TaskHandle()
      self.nread = PyDAQmx.int32()
      PyDAQmx.DAQmxCreateTask("", PyDAQmx.byref(self.handle))
      for i, chan in enumerate(self.channels):
        PyDAQmx.DAQmxCreateAIVoltageChan(self.handle,
                                 self.device + "/" + chan, "",
                                 PyDAQmx.DAQmx_Val_Cfg_Default,
                                 0, self.range[i],
                                 PyDAQmx.DAQmx_Val_Volts, None)
      if any(self.make_zero):
        off = self.eval_offset()
        for i, make_zero in enumerate(self.make_zero):
          if make_zero:
            self.offset[i] += off[i]
    # OUT channels
    if self.out_channels:
      self.out_handle = PyDAQmx.TaskHandle()
      PyDAQmx.DAQmxCreateTask("", PyDAQmx.byref(self.out_handle))
      for i, chan in enumerate(self.out_channels):
        PyDAQmx.DAQmxCreateAOVoltageChan(self.out_handle,
                                 self.device + "/" + chan, "",
                                 0, self.out_range[i],
                                 PyDAQmx.DAQmx_Val_Volts, None)
      PyDAQmx.DAQmxStartTask(self.out_handle)

  def get_data(self):
    """
    Returns a tuple of length len(self.channels)+1.

    First element is the time, others are readings of each channel.
    """
    return [i[0] for i in self.get_single(1)]

  def get_single(self, npoints=None):
    """
    Read the analog voltage on specified channels.

    Args:
      - channels (List of ints, default: None): The INDEX of the channels to read.

        Example:
          if self.channels = ['ai1','ai2','ai4'],
          channels = [1,2] will read ai2 and ai4.

        Note:
          If None will read all opened channels.

      - npoints: Number of values to read.

        Note:
          If None, will use the value of self.nperscan.

    Returns:
      A tuple of len(self.channels)+1 lists of length npoints.

      First list is the time, the others are the read voltages.

    """
    if npoints is None:
      npoints = self.nperscan
    PyDAQmx.DAQmxCfgSampClkTiming(self.handle, "",
                          self.sample_rate, PyDAQmx.DAQmx_Val_Rising,
                          PyDAQmx.DAQmx_Val_FiniteSamps,
                          npoints + 1)
    PyDAQmx.DAQmxStartTask(self.handle)
    data = np.empty((len(self.channels), npoints), dtype=np.float64)
    t0 = time.time()
    # DAQmx Read Code
    PyDAQmx.DAQmxReadAnalogF64(self.handle, npoints, 10.0,
                       PyDAQmx.DAQmx_Val_GroupByChannel, data,
                       npoints * len(self.channels),
                       PyDAQmx.byref(self.nread), None)
    t = time.time()
    # DAQmx Stop Code
    PyDAQmx.DAQmxStopTask(self.handle)
    # Estimated starting of the acq
    t1 = ((
          t + t0) - npoints / self.sample_rate) / 2
    return [[t1 + i / self.sample_rate for i in range(npoints)]] \
           + [data[i, :] * self.gain[i] + self.offset[i] for i in
              range(len(self.channels))]

  def set_cmd(self, *args):
    """
    Set the output(s) to the specified value.

    Note:
      Takes n arguments, n being the number of channels open at init.

      ith argument is the value to set to the ith channel.

    """
    assert len(args) == len(self.out_channels)
    data = np.array(args, dtype=np.float64) * self.out_gain + self.out_offset
    PyDAQmx.DAQmxWriteAnalogF64(self.out_handle, 1, 1, 10.0,
        PyDAQmx.DAQmx_Val_GroupByChannel, data, None, None)

  def close(self):
    """Close the connection."""
    if self.handle:
      PyDAQmx.DAQmxStopTask(self.handle)
      PyDAQmx.DAQmxClearTask(self.handle)
    if self.out_handle:
      PyDAQmx.DAQmxStopTask(self.out_handle)
      PyDAQmx.DAQmxClearTask(self.out_handle)<|MERGE_RESOLUTION|>--- conflicted
+++ resolved
@@ -2,10 +2,6 @@
 
 import numpy as np
 import time
-<<<<<<< HEAD
-#from PyDAQmx import *
-=======
->>>>>>> 57ff04e9
 
 from .inout import InOut
 from .._global import OptionalModule

#coding: utf-8

<<<<<<< HEAD
from __future__ import print_function, division

#from ..tool import pyspcm as spc # Wrapper for the spcm library
=======
>>>>>>> 57ff04e9
import numpy as np
from time import time
from .inout import InOut
from .._global import OptionalModule
try:
  from ..tool import pyspcm as spc # Wrapper for the spcm library
except OSError:
  spc = OptionalModule("pyspcm","Please install the Spectrum library")


class SpectrumError(Exception):
  pass


class Spectrum(InOut):
  """
  Acquire data from a Spectrum device.

  Args:
    - device (str, default: "/dev/spcm0"): The address of the device to use.
    - channels (list, default: [0]): The channels to open. See doc for the
      allowed combinations!
    - ranges (list, default: [10000]): The ranges of the channels in mV.
    - samplerate (int, default: 100000): The samplerate for all channels in Hz.
    - buff_size (int, default: 2**16 (64MB)): The size of the memory
      allocated as a rolling buffer to copy the data from the card
    - notify_size (int, default: 2**16 (64kB)): The size of the chunks of
      data to copy from the card.
    - split_chan (bool, default: False): If False, it will return a single
      2D array, else each chan will be a 1D array.

  """
  def __init__(self,**kwargs):

    InOut.__init__(self)
    for arg,default in [('device', b'/dev/spcm0'),
                        ('channels',[0]),
                        ('ranges',[10000]),
                        ('samplerate',100000),
                        ('buff_size',2**26),  # 64 MB
                        ('notify_size',2**16), # 64 kB
                        ('split_chan',False) # If False, sends the 2D array
                        ]:
      setattr(self,arg,kwargs.pop(arg,default))
    if kwargs:
      raise AttributeError("Invalid arg for Spectrum: "+str(kwargs))
    self.nchan = len(self.channels)
    print(
        "[Spectrum] Will send {} chunks of {} kB per second ({} kB/s)".format(
        2*self.samplerate*self.nchan/self.notify_size,
        self.notify_size/1024,
        self.samplerate*self.nchan/512))
    self.bs = self.notify_size//(2*self.nchan)

  def open(self):
    self.h = spc.hOpen(self.device)
    if not self.h:
      raise IOError("Could not open "+str(self.device))
    spc.dwSetParam(self.h,spc.SPC_CHENABLE, sum([2**c for c in self.channels]))
    spc.dwSetParam(self.h, spc.SPC_CARDMODE, spc.SPC_REC_FIFO_SINGLE)
    spc.dwSetParam(self.h, spc.SPC_TIMEOUT, 5000)
    spc.dwSetParam(self.h, spc.SPC_TRIG_ORMASK, spc.SPC_TMASK_SOFTWARE)
    spc.dwSetParam(self.h, spc.SPC_TRIG_ANDMASK, 0)
    spc.dwSetParam(self.h, spc.SPC_CLOCKMODE, spc.SPC_CM_INTPLL)
    for i,chan in enumerate(self.channels):
      spc.dwSetParam(self.h, spc.SPC_AMP0+100*chan, self.ranges[i])

    spc.dwSetParam(self.h, spc.SPC_SAMPLERATE, self.samplerate)
    spc.dwSetParam(self.h, spc.SPC_CLOCKOUT, 0)
    real_samplerate = spc.dwGetParam(self.h, spc.SPC_SAMPLERATE)
    self.dt = 1/real_samplerate

    self.buff = spc.new_buffer(self.buff_size) # Allocating the buffer

    spc.dwDefTransfer(self.h, # Handle
                      spc.SPCM_BUF_DATA, # Buff type
                      spc.SPCM_DIR_CARDTOPC, # Direction
                      self.notify_size, # Notify every x byte
                      self.buff, # buffer
                      0, # Offset
                      self.buff_size) # Buffer size

  def close(self):
    if hasattr(self,"h") and self.h:
      spc.vClose(self.h)

  def start_stream(self):
    spc.dwSetParam(self.h, spc.SPC_M2CMD, spc.M2CMD_CARD_START |
                                            spc.M2CMD_CARD_ENABLETRIGGER |
                                            spc.M2CMD_DATA_STARTDMA)
    self.t0 = time()
    self.n = 0

  def get_stream(self):
    start = self.t0 + self.dt*self.n
    t = np.arange(start,start+(self.bs-1)*self.dt,self.dt)
    spc.dwSetParam(self.h,spc.SPC_M2CMD,spc.M2CMD_DATA_WAITDMA)
    #self.status = spc.dwGetParam(self.h, spc.SPC_M2STATUS)
    #self.avail = spc.dwGetParam(self.h, spc.SPC_DATA_AVAIL_USER_LEN)
    self.pcpos = spc.dwGetParam(self.h, spc.SPC_DATA_AVAIL_USER_POS)
    a = np.frombuffer(self.buff,dtype=np.int16,
                          count=self.notify_size//2,
                          offset=self.pcpos)\
        .reshape(self.notify_size//(2*self.nchan),self.nchan)
    # To return mV as floats (More CPU and memory!)
    # =======================
    #r = np.empty(a.shape)
    #for i in range(len(self.channels)):
    #  r[:,i] = a[:,i]*self.ranges[i]/32000
    # =======================
    # To return ints
    # =======================
    r = a.copy()
    # =======================
    del a
    spc.dwSetParam(self.h, spc.SPC_DATA_AVAIL_CARD_LEN, self.notify_size)
    self.n += self.bs
    if self.split_chan:
      return [t]+[r[:,i] for i in range(len(self.channels))]
    else:
      return [t,r]
    #total += notify_size

  def stop_stream(self):
    spc.dwSetParam(self.h, spc.SPC_M2CMD, spc.M2CMD_CARD_STOP |
                                          spc.M2CMD_DATA_STOPDMA)<|MERGE_RESOLUTION|>--- conflicted
+++ resolved
@@ -1,11 +1,5 @@
 #coding: utf-8
 
-<<<<<<< HEAD
-from __future__ import print_function, division
-
-#from ..tool import pyspcm as spc # Wrapper for the spcm library
-=======
->>>>>>> 57ff04e9
 import numpy as np
 from time import time
 from .inout import InOut

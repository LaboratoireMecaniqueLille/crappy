--- conflicted
+++ resolved
@@ -1,10 +1,6 @@
 # coding: utf-8
 
 from time import time
-<<<<<<< HEAD
-#from ue9 import UE9
-=======
->>>>>>> 57ff04e9
 
 from .inout import InOut
 
